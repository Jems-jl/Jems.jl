--- conflicted
+++ resolved
@@ -45,14 +45,9 @@
 const AGESUN = 4.57e9                    # solar age (years)
 const LY = 9.460528e17                   # light year (cm)
 const PC = 3.261633e0*LY                 # parsec (cm)
-<<<<<<< HEAD
-const SECYER = 3.1558149984e7            # seconds per year
-const DAYYER = 365.25e0                  # days per year
 const SECDAY = 86400e0                   # seconds per day
-=======
 const DAYYEAR = 365.25e0                 # days per year
 const SECYEAR = DAYYEAR*24*3600          # seconds per year
->>>>>>> f0a4e930
 
 const TEFFSOL = 5777.0e0
 const LOGGSOL = 4.4378893534131256e0     # With mesa's default msol, rsol and standard_cgrav

using BlockBandedMatrices
using SparseArrays
using LinearSolve

@kwdef mutable struct StellarStepInfo
    # grid properties
    nz::Int # number of zones in the model
    m::Vector{<:Real} # mass coordinate of each cell
    dm::Vector{<:Real} # mass contained in each cell
    mstar::Real # total model mass

    # unique valued properties (ie not cell dependent)
    time::Real
    dt::Real
    model_number::Int

    # full vector with independent variables (size is number of variables * number of zones)
    ind_vars::Vector{<:Real}

    # Values of properties at each cell, sizes are equal to number of zones
    lnT::Vector{<:Real}
    L::Vector{<:Real}
    lnP::Vector{<:Real}
    lnρ::Vector{<:Real}
    lnr::Vector{<:Real}
end

<<<<<<< HEAD
"""
Structured type that defines the state of the stellar model 
"""
mutable struct StellarModel
=======
@kwdef mutable struct StellarModel
>>>>>>> f0a4e930
    # properties that define the model
    ind_vars::Vector{<:Real}  # independent variables
    varnames::Vector{Symbol}  # names of the independent variables
    eqs::Vector{<:Real}  # stores the result of equation evaluations
    nvars::Int  # this is the sum of hydro vars and species
    nspecies::Int  # the number of species in the network
    structure_equations::Vector{Function}  # Be careful, this probably kills type inference
    vari::Dict{Symbol,Int}  # maps variable names to ind_vars vector

    # grid properties
<<<<<<< HEAD
    nz::Int  # number of zones in the model
    m::Vector{<:Real}  # mass coordinate of each cell
    dm::Vector{<:Real}  # mass contained in each cell
    mstar::Real  # total model mass
=======
    nz::Int # number of zones in the model
    m::Vector{<:Real} # mass coordinate of each cell
    dm::Vector{<:Real} # mass contained in each cell
    mstar::Real # total model mass

    # unique valued properties (ie not cell dependent)
    time::Real
    dt::Real
    model_number::Int
>>>>>>> f0a4e930
    
    # Some basic info
    eos::StellarEOS.AbstractEOS  # interface to the eos that is used
    opacity::StellarOpacity.AbstractOpacity  # interface to the opacity law that is used
    isotope_data::Dict{Symbol, Isotope}  # maps isotope name to its data 

    # Jacobian matrix
    jac::SparseMatrixCSC{Float64, Int64}  # stores the result of the jacobian evaluation
    linear_solver  # solver that is produced by LinearSolve

    # Here I want to preemt things that will be necessary once we have an adaptative mesh.
    # Idea is that psi contains the information from the previous step (or the initial condition).
    # ssi will contain information after remeshing. Absent remeshing it will make no difference.
    # esi will contain properties once the step is completed.
    # Information coming from the previous step (psi=Previous Step Info)
    psi::StellarStepInfo
    # Information computed at the start of the step (ssi=Start Step Info)
    ssi::StellarStepInfo
    # Information computed at the end of the step (esi=End Step Info)
    esi::StellarStepInfo

    # Space for used defined options, defaults are in Options.jl
    opt::Options
<<<<<<< HEAD

    """
        StellarModel(varnames::Vector{Symbol}, structure_equations::Vector{Function}, 
                    nvars::Int, nspecies::Int, nz::Int, eos::AbstractEOS, opacity::AbstractOpacity)

    Constructor of a StellarModel instance.
    """
    function StellarModel(varnames::Vector{Symbol}, structure_equations::Vector{Function}, 
                        nvars::Int, nspecies::Int, nz::Int, eos::AbstractEOS, opacity::AbstractOpacity)
        ind_vars = ones(nvars*nz)
        eqs = ones(nvars*nz)
        m = ones(nz)
=======
end
>>>>>>> f0a4e930

function StellarModel(varnames::Vector{Symbol}, structure_equations::Vector{Function}, nvars::Int, nspecies::Int, nz, eos, opacity)
    ind_vars = ones(nvars*nz)
    eqs = ones(nvars*nz)
    m = ones(nz)

    l,u = 1,1          # block bandwidths
    N = M = nz        # number of row/column blocks
    cols = rows = [nvars for i in 1:N]  # block sizes

    jac_BBM = BlockBandedMatrix(Ones(sum(rows),sum(cols)), rows,cols, (l,u))
    jac = sparse(jac_BBM)
    #create solver
    problem = LinearProblem(jac, eqs)
    linear_solver = init(problem)

    isotope_data = StellarChem.get_isotope_list();

    vari::Dict{Symbol,Int} = Dict()
    for i in eachindex(varnames)
        vari[varnames[i]] = i
    end

    dm = zeros(nz)
    m = zeros(nz)

    psi = StellarStepInfo(nz=nz, m=zeros(nz), dm=zeros(nz), mstar=0.0, time=0.0, dt=0.0, model_number=0, ind_vars=zeros(nvars*nz),
                          lnT=zeros(nz), L=zeros(nz), lnP=zeros(nz), lnρ=zeros(nz), lnr=zeros(nz))
    ssi = StellarStepInfo(nz=nz, m=zeros(nz), dm=zeros(nz), mstar=0.0, time=0.0, dt=0.0, model_number=0, ind_vars=zeros(nvars*nz),
                          lnT=zeros(nz), L=zeros(nz), lnP=zeros(nz), lnρ=zeros(nz), lnr=zeros(nz))
    esi = StellarStepInfo(nz=nz, m=zeros(nz), dm=zeros(nz), mstar=0.0, time=0.0, dt=0.0, model_number=0, ind_vars=zeros(nvars*nz),
                          lnT=zeros(nz), L=zeros(nz), lnP=zeros(nz), lnρ=zeros(nz), lnr=zeros(nz))

    opt = Options()

    StellarModel(ind_vars=ind_vars,
        varnames=varnames,
        eqs=eqs,
        nvars=nvars, nspecies=nspecies,
        structure_equations=structure_equations,
        vari=vari,
        nz=nz, m=m, dm=dm, mstar=0.0,
        time=0.0, dt=0.0, model_number=0,
        eos=eos,opacity=opacity,isotope_data=isotope_data,
        jac=jac,linear_solver=linear_solver,
        psi=psi,ssi=ssi,esi=esi,
        opt=opt)
end<|MERGE_RESOLUTION|>--- conflicted
+++ resolved
@@ -25,14 +25,11 @@
     lnr::Vector{<:Real}
 end
 
-<<<<<<< HEAD
+
 """
 Structured type that defines the state of the stellar model 
 """
-mutable struct StellarModel
-=======
 @kwdef mutable struct StellarModel
->>>>>>> f0a4e930
     # properties that define the model
     ind_vars::Vector{<:Real}  # independent variables
     varnames::Vector{Symbol}  # names of the independent variables
@@ -43,22 +40,15 @@
     vari::Dict{Symbol,Int}  # maps variable names to ind_vars vector
 
     # grid properties
-<<<<<<< HEAD
     nz::Int  # number of zones in the model
     m::Vector{<:Real}  # mass coordinate of each cell
     dm::Vector{<:Real}  # mass contained in each cell
     mstar::Real  # total model mass
-=======
-    nz::Int # number of zones in the model
-    m::Vector{<:Real} # mass coordinate of each cell
-    dm::Vector{<:Real} # mass contained in each cell
-    mstar::Real # total model mass
 
     # unique valued properties (ie not cell dependent)
-    time::Real
-    dt::Real
-    model_number::Int
->>>>>>> f0a4e930
+    time::Real  # age of model
+    dt::Real  # timestep of current step
+    model_number::Int  # current modelnumber
     
     # Some basic info
     eos::StellarEOS.AbstractEOS  # interface to the eos that is used
@@ -82,24 +72,16 @@
 
     # Space for used defined options, defaults are in Options.jl
     opt::Options
-<<<<<<< HEAD
+end
 
-    """
-        StellarModel(varnames::Vector{Symbol}, structure_equations::Vector{Function}, 
-                    nvars::Int, nspecies::Int, nz::Int, eos::AbstractEOS, opacity::AbstractOpacity)
+"""
+    StellarModel(varnames::Vector{Symbol}, structure_equations::Vector{Function}, 
+                nvars::Int, nspecies::Int, nz::Int, eos::AbstractEOS, opacity::AbstractOpacity)
 
-    Constructor of a StellarModel instance.
-    """
-    function StellarModel(varnames::Vector{Symbol}, structure_equations::Vector{Function}, 
-                        nvars::Int, nspecies::Int, nz::Int, eos::AbstractEOS, opacity::AbstractOpacity)
-        ind_vars = ones(nvars*nz)
-        eqs = ones(nvars*nz)
-        m = ones(nz)
-=======
-end
->>>>>>> f0a4e930
-
-function StellarModel(varnames::Vector{Symbol}, structure_equations::Vector{Function}, nvars::Int, nspecies::Int, nz, eos, opacity)
+Constructor of a StellarModel instance.
+"""
+function StellarModel(varnames::Vector{Symbol}, structure_equations::Vector{Function}, nvars::Int, nspecies::Int, 
+      nz::Int, eos::AbstractEOS, opacity::AbstractOpacity)
     ind_vars = ones(nvars*nz)
     eqs = ones(nvars*nz)
     m = ones(nz)

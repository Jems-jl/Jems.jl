--- conflicted
+++ resolved
@@ -2,11 +2,7 @@
 .ipynb_checkpoints/
 .vscode/
 **.DS_store
-<<<<<<< HEAD
 history.hdf5
 profiles.hdf5
 *.mp4
-*.gif
-=======
-LOGS
->>>>>>> 58d1a474
+*.gif
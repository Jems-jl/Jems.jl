--- conflicted
+++ resolved
@@ -32,11 +32,7 @@
                        Evolution.equationContinuity, Evolution.equationLuminosity]
 remesh_split_functions = [StellarModels.split_lnr_lnρ, StellarModels.split_lum,
                           StellarModels.split_lnT, StellarModels.split_xa]
-<<<<<<< HEAD
-net = NuclearNetwork([:H1, :He4], [(:toy_rates, :toy_pp), (:toy_rates, :toy_cno)])
-=======
 net = NuclearNetwork([:H1,:He4,:C12, :N14, :O16], [(:kipp_rates, :kipp_pp), (:kipp_rates, :kipp_cno)])
->>>>>>> b514892e
 nz = 1000
 nextra = 100
 eos = EOS.IdealEOS(false)
@@ -127,13 +123,9 @@
           newton_max_iter = 200
 
           [timestep]
-<<<<<<< HEAD
-          dt_max_increase = 5.0
-=======
           dt_max_increase = 10.0
           delta_R_limit = 0.02
           delta_Tc_limit = 0.02
->>>>>>> b514892e
 
           [termination]
           max_model_number = 2000

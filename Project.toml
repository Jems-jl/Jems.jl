name = "Jems"
uuid = "80e28b2b-5ac7-4db2-b78d-9e35bb8cec21"
authors = ["Pablo Marchant <pablo.marchant@kuleuven.be>", "Matthias Fabry <matthias.fabry@kuleuven.be>", "Eva Kuipers <evakuipers2612@gmail.com>", "Digonto Rahman  <digontorahman@hotmail.com>"]
version = "0.1.0"

[deps]
DataFrames = "a93c6f00-e57d-5684-b7b6-d8193f3e46c0"
ForwardDiff = "f6369f11-7733-5829-9624-2563aa707210"
FunctionWrappers = "069b7b12-0de2-55c6-9aab-29f3d0a68a2e"
GLMakie = "e9467ef8-e4e7-5192-8a1a-b1aee30e663a"
HDF5 = "f67ccb44-e63f-5c2f-98bd-6dc0ccc4ba2f"
LaTeXStrings = "b964fa9f-0449-5b57-a5c2-d3ea65f4040f"
LinearAlgebra = "37e2e46d-f89d-539d-b4ee-838fcccc9c8e"
MathTeXEngine = "0a4f8689-d25c-4efe-a92b-7142dfc1aa53"
PreallocationTools = "d236fae5-4411-538c-8e31-a6e3d9e00b46"
Printf = "de0858da-6303-5e67-8744-51eddeeeb8d7"
Roots = "f2b01f46-fcfa-551c-844a-d8ac1e96c665"
StaticArrays = "90137ffa-7385-5640-81b9-e52037218182"
TOML = "fa267f1f-6049-4f14-aa54-33bafae1ed76"

[compat]
DataFrames = "1"
ForwardDiff = "0.10"
FunctionWrappers = "1"
GLMakie = "0.9"
HDF5 = "0.17"
LaTeXStrings = "1"
MathTeXEngine = "0.5"
PreallocationTools = "0.4"
Roots = "2"
StaticArrays = "1"
<<<<<<< HEAD
=======
TOML = "1"
>>>>>>> 27cc0eca
julia = "1.9"

[extras]
Test = "8dfed614-e22c-5e08-85e1-65c5234f0b40"

[targets]
test = ["Test"]<|MERGE_RESOLUTION|>--- conflicted
+++ resolved
@@ -29,10 +29,6 @@
 PreallocationTools = "0.4"
 Roots = "2"
 StaticArrays = "1"
-<<<<<<< HEAD
-=======
-TOML = "1"
->>>>>>> 27cc0eca
 julia = "1.9"
 
 [extras]

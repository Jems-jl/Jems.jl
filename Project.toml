--- conflicted
+++ resolved
@@ -23,18 +23,12 @@
 FunctionWrappers = "1"
 GLMakie = "0.9"
 HDF5 = "0.17"
-<<<<<<< HEAD
 LaTeXStrings = "1"
-PreallocationTools = "0.4"
-Roots = "2"
-StaticArrays = "1"
-=======
 MathTeXEngine = "0.5"
 PreallocationTools = "0.4"
 Roots = "2"
 StaticArrays = "1"
 TOML = "1"
->>>>>>> 591af365
 julia = "1.9"
 
 [extras]

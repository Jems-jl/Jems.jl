name = "Jems"
uuid = "80e28b2b-5ac7-4db2-b78d-9e35bb8cec21"
version = "0.1.0"
authors = ["Pablo Marchant <pablo.marchant@kuleuven.be>", "Matthias Fabry <matthias.fabry@kuleuven.be>", "Eva Kuipers <evakuipers2612@gmail.com>", "Digonto Rahman  <digontorahman@hotmail.com>"]

[deps]
DataFrames = "a93c6f00-e57d-5684-b7b6-d8193f3e46c0"
ForwardDiff = "f6369f11-7733-5829-9624-2563aa707210"
FunctionWrappers = "069b7b12-0de2-55c6-9aab-29f3d0a68a2e"
GLMakie = "e9467ef8-e4e7-5192-8a1a-b1aee30e663a"
HDF5 = "f67ccb44-e63f-5c2f-98bd-6dc0ccc4ba2f"
Interpolations = "a98d9a8b-a2ab-59e6-89dd-64a1c18fca59"
LaTeXStrings = "b964fa9f-0449-5b57-a5c2-d3ea65f4040f"
LinearAlgebra = "37e2e46d-f89d-539d-b4ee-838fcccc9c8e"
MathTeXEngine = "0a4f8689-d25c-4efe-a92b-7142dfc1aa53"
Printf = "de0858da-6303-5e67-8744-51eddeeeb8d7"
Roots = "f2b01f46-fcfa-551c-844a-d8ac1e96c665"
StaticArrays = "90137ffa-7385-5640-81b9-e52037218182"
TOML = "fa267f1f-6049-4f14-aa54-33bafae1ed76"

[compat]
DataFrames = "1"
<<<<<<< HEAD
ForwardDiff = "1.0"
FunctionWrappers = "1"
GLMakie = "0.13"
=======
ForwardDiff = "0.10, 1"
FunctionWrappers = "1"
GLMakie = "0.9, 0.10, 0.13"
>>>>>>> 0ffc87b1
HDF5 = "0.17"
Interpolations = "0.15, 0.16"
LaTeXStrings = "1"
MathTeXEngine = "0.5, 0.6"
Roots = "2"
StaticArrays = "1"
TOML = "1"
julia = "1.12"

[extras]
Test = "8dfed614-e22c-5e08-85e1-65c5234f0b40"

[targets]
test = ["Test"]<|MERGE_RESOLUTION|>--- conflicted
+++ resolved
@@ -20,15 +20,9 @@
 
 [compat]
 DataFrames = "1"
-<<<<<<< HEAD
 ForwardDiff = "1.0"
 FunctionWrappers = "1"
 GLMakie = "0.13"
-=======
-ForwardDiff = "0.10, 1"
-FunctionWrappers = "1"
-GLMakie = "0.9, 0.10, 0.13"
->>>>>>> 0ffc87b1
 HDF5 = "0.17"
 Interpolations = "0.15, 0.16"
 LaTeXStrings = "1"

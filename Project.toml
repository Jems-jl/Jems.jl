--- conflicted
+++ resolved
@@ -26,10 +26,7 @@
 PreallocationTools = "0.4"
 Roots = "2"
 StaticArrays = "1"
-<<<<<<< HEAD
 TOML = "1"
-=======
->>>>>>> fe7d7d4a
 julia = "1.9"
 
 [extras]

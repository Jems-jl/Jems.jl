struct KippReactionRate{TT<:Real} <: ReactionRates.AbstractReactionRate
    name::Symbol
    # num_iso_in of isotopes iso_in are converted into num_iso_out of isotopes iso_out
    iso_in::Vector{Symbol}
    num_iso_in::Vector{Int}
    iso_out::Vector{Symbol}
    num_iso_out::Vector{Int}
    Qvalue::TT  # energy released per reaction of this type (i.e. the mass defect), in erg
end

reaction_list[:kipp_rates] = Dict(
    :kipp_pp => KippReactionRate(:kipp_pp, [:H1], [4], [:He4], [1],
                                 ((4 * Chem.isotope_list[:H1].mass - Chem.isotope_list[:He4].mass) * AMU * CLIGHT^2)),
    :kipp_cno => KippReactionRate(:kipp_cno, [:H1], [4], [:He4], [1],
                                  ((4 * Chem.isotope_list[:H1].mass - Chem.isotope_list[:He4].mass) * AMU * CLIGHT^2)),
    :kipp_3alphaCF88 => KippReactionRate(:kipp_3alphaCF88, [:He4], [3], [:C12], [1],
                                         ((3 * Chem.isotope_list[:He4].mass - Chem.isotope_list[:C12].mass) * AMU *
                                          CLIGHT^2)),
    :kipp_3alphaA99 => KippReactionRate(:kipp_3alphaA99, [:He4], [3], [:C12], [1],
                                        ((3 * Chem.isotope_list[:He4].mass - Chem.isotope_list[:C12].mass) * AMU *
                                         CLIGHT^2)),
    :kipp_C12alpha => KippReactionRate(:kipp_C12alpha, [:C12, :He4], [1, 1], [:O16], [1],
                                       ((1 * Chem.isotope_list[:He4].mass + 1 * Chem.isotope_list[:C12].mass -
                                         Chem.isotope_list[:O16].mass)
                                        * AMU * CLIGHT^2)),
    :kipp_O16alpha => KippReactionRate(:kipp_O16alpha, [:O16, :He4], [1, 1], [:Ne20], [1],
                                       ((Chem.isotope_list[:He4].mass + Chem.isotope_list[:O16].mass -
                                         Chem.isotope_list[:Ne20].mass)
                                        * AMU * CLIGHT^2)),
    :kipp_CC => KippReactionRate(:kipp_CC, [:C12], [2], [:O16, :He4], [1, 2],
                                 ((2 * Chem.isotope_list[:C12].mass - Chem.isotope_list[:O16].mass -
                                   2 * Chem.isotope_list[:He4].mass)
                                  * AMU * CLIGHT^2)),
    :kipp_OO => KippReactionRate(:kipp_OO, [:O16], [2], [:Mg24, :He4], [1, 2],
                                 ((2 * Chem.isotope_list[:O16].mass - Chem.isotope_list[:Mg24].mass -
                                   2 * Chem.isotope_list[:He4].mass)
                                  * AMU * CLIGHT^2)),
)

"""
    function get_reaction_rate(reaction::KippReactionRate, T::T1, ρ::T2, xa::AbstractVector{TT},
                                xa_index::Dict{Symbol,Int})::TT where {TT,T1,T2}

Input:
reaction: the reaction to evaluate for
T: the temperature
ρ: the density
xa: element mass fractions
xa_index: index of the elements

Output:
ϵ_nuc / Qvalue, has units s^-1 g^-1
"""
<<<<<<< HEAD
function get_reaction_rate(reaction::KippReactionRate, T::T1, ρ::T2, xa::AbstractVector{TT},
                           xa_index::Dict{Symbol,Int})::TT where {TT,T1,T2}
=======
function get_reaction_rate(reaction::KippReactionRate, eos00::EOSResults{TT}, xa::AbstractVector{TT},
                           xa_index::Dict{Symbol,Int})::TT where {TT}
>>>>>>> f35d04b0
    if reaction.name == :kipp_pp
        phi = 1
        f_11 = 1
        T9 = T / 1e9
        X1 = xa[xa_index[:H1]]

        g_11 = (1 + 3.82 * T9 + 1.51 * T9^2 + 0.144 * T9^3 - 0.0114 * T9^4)
        ϵnuc = 2.57e4 * phi * f_11 * g_11 * ρ * X1^2 * cbrt(T9^(-2)) * exp(-3.381 * cbrt(T9^(-1)))

    elseif reaction.name == :kipp_cno
        T9 = T / 1e9
        X1 = xa[xa_index[:H1]]
        X_CNO = xa[xa_index[:C12]] + xa[xa_index[:N14]] + xa[xa_index[:O16]]

        g_14 = (1 - 2.00 * T9 + 3.41 * T9^2 - 2.43 * T9^3)
        ϵnuc = 8.24e25 * g_14 * X_CNO * X1 * ρ * cbrt(T9^(-2)) * exp(-15.231 * cbrt(T9^(-1)) - (T9 / 0.8)^2)

    elseif reaction.name == :kipp_3alphaCF88
        f_3alpha = 1
        X4 = xa[xa_index[:He4]]
        T8 = T / 1e8

        ϵnuc = 5.09e11 * f_3alpha * ρ^2 * X4^3 * T8^-3 * exp(-44.027 / T8)

    elseif reaction.name == :kipp_3alphaA99
        f_3alpha = 1
        X4 = xa[xa_index[:He4]]
        T9 = T / 1e9

<<<<<<< HEAD
        ϵnuc = 6.272 * ρ^2 * X4^3 * (1 + 0.0158 * T9^(-0.65)) *
               (2.43e9 * cbrt(T9^(-2)) * exp(-13.490 * cbrt(T9^(-1)) - (T9 / 0.15)^2) * (1 + 74.5 * T9) +
                6.09e5 * sqrt(T9^(-3)) * exp(-1.054 / T9)) *
               (2.76e7 * cbrt(T9^(-2)) * exp(-23.570 * cbrt(T9^(-1)) - (T9 / 0.4)^2)
                * (1 + 5.47 * T9 + 326 * T9^2) + 130.7 * sqrt(T9^(-3)) * exp(-3.338 / T9)
                + 2.51e4 * sqrt(T9^(-3)) * exp(-20.307 / T9))
=======
        ϵnuc = 6.272 * (eos00.ρ)^2 * X4^3 * (1 + 0.0158 * T9^(-0.65)) *
                (2.43e9 * cbrt(T9^(-2)) * exp(-13.490*cbrt(T9^(-1)) - (T9/0.15)^2) * (1+74.5*T9)
                    + 6.09e5 * sqrt(T9^(-3)) * exp(-1.054/T9)) *
                (2.76e7 * cbrt(T9^(-2)) * exp(-23.570*cbrt(T9^(-1)) - (T9/0.4)^2)
                    * (1 + 5.47 * T9 + 326 * T9^2) + 130.7 * sqrt(T9^(-3)) * exp(-3.338/T9)
                    + 2.51e4 * sqrt(T9^(-3)) * exp(-20.307/T9))
>>>>>>> f35d04b0

    elseif reaction.name == :kipp_C12alpha
        f_12alpha = 1
        X4 = xa[xa_index[:He4]]
        X12 = xa[xa_index[:C12]]
        T8 = eos00.T / 1e8

        ϵnuc = 1.3e27 * f_12alpha * ρ * X4 * X12 * T8^(-2) *
               ((1 + 0.134 * cbrt(T8^(2))) / (1 + 0.017 * cbrt(T8^(2))))^2 * exp(-69.20 / cbrt(T8))

    elseif reaction.name == :kipp_O16alpha
        f_16alpha = 1
        X4 = xa[xa_index[:He4]]
        X16 = xa[xa_index[:O16]]
        T9 = eos00.T / 1e9

        # ϵnuc = 1.91e27 * cbrt(T9^(-2)) * X16 * X4 * eos00.ρ * f_16alpha *
        #        exp(-39.76 * T9^(-1/3) - (T9/1.6)^2) 
        #        + 3.64 * 10^18 * sqrt(T9^(-3)) * exp(-10.32 / T9)
        #        + 4.39 * 10^19 * sqrt(T9^(-3)) * exp(-12.20 / T9)
        #        + 2.92 * 10^16 * T9^(2.966) * exp(-11.90 / T9)
        # Pablo: I think the above one has a typo in the Kippenhahn book itself,
        # otherwise it does not make sense that part of the rate is independent
        # of density and mass fractions. I think the one below would make sense.
        ϵnuc = X16 * X4 * ρ * f_16alpha *
               (1.91e27 * cbrt(T9^(-2)) * exp(-39.76 * T9^(-1 / 3) - (T9 / 1.6)^2)
                + 3.64e18 * sqrt(T9^(-3)) * exp(-10.32 / T9)
                + 4.39e19 * sqrt(T9^(-3)) * exp(-12.20 / T9)
                + 2.92e16 * T9^(2.966) * exp(-11.90 / T9))

    elseif reaction.name == :kipp_CC
        f_CC = 1
        T9 = T / 1e9
        T_9a = T9 / (1 + 0.0396 * T9)
        X12 = xa[xa_index[:C12]]

        ϵnuc = 1.86e43 * f_CC * ρ * X12^2 * sqrt(T9^(-3)) * T_9a^(5 / 6) * exp(-84.165 / cbrt(T_9a) - 2.12e-3 * T9^3)

    elseif reaction.name == :kipp_OO
        f_OO = 1
        T9 = T / 1e9
        X16 = xa[xa_index[:O16]]

        exp_func = -135.93 / cbrt(T9) - 0.629 * cbrt(T9^(2)) - 0.445 * cbrt(T9^(4)) + 0.0103 * T9^2
        ϵnuc = 2.14e53 * f_OO * ρ * X16^2 * cbrt(T9^(-2)) * exp(exp_func)

    else
        throw(ArgumentError("No method to compute rate for $(reaction.name)"))
    end
    return ϵnuc / reaction.Qvalue
end<|MERGE_RESOLUTION|>--- conflicted
+++ resolved
@@ -51,13 +51,8 @@
 Output:
 ϵ_nuc / Qvalue, has units s^-1 g^-1
 """
-<<<<<<< HEAD
 function get_reaction_rate(reaction::KippReactionRate, T::T1, ρ::T2, xa::AbstractVector{TT},
                            xa_index::Dict{Symbol,Int})::TT where {TT,T1,T2}
-=======
-function get_reaction_rate(reaction::KippReactionRate, eos00::EOSResults{TT}, xa::AbstractVector{TT},
-                           xa_index::Dict{Symbol,Int})::TT where {TT}
->>>>>>> f35d04b0
     if reaction.name == :kipp_pp
         phi = 1
         f_11 = 1
@@ -85,23 +80,14 @@
     elseif reaction.name == :kipp_3alphaA99
         f_3alpha = 1
         X4 = xa[xa_index[:He4]]
-        T9 = T / 1e9
+        T9 = eos00.T / 1e9
 
-<<<<<<< HEAD
         ϵnuc = 6.272 * ρ^2 * X4^3 * (1 + 0.0158 * T9^(-0.65)) *
                (2.43e9 * cbrt(T9^(-2)) * exp(-13.490 * cbrt(T9^(-1)) - (T9 / 0.15)^2) * (1 + 74.5 * T9) +
                 6.09e5 * sqrt(T9^(-3)) * exp(-1.054 / T9)) *
                (2.76e7 * cbrt(T9^(-2)) * exp(-23.570 * cbrt(T9^(-1)) - (T9 / 0.4)^2)
                 * (1 + 5.47 * T9 + 326 * T9^2) + 130.7 * sqrt(T9^(-3)) * exp(-3.338 / T9)
                 + 2.51e4 * sqrt(T9^(-3)) * exp(-20.307 / T9))
-=======
-        ϵnuc = 6.272 * (eos00.ρ)^2 * X4^3 * (1 + 0.0158 * T9^(-0.65)) *
-                (2.43e9 * cbrt(T9^(-2)) * exp(-13.490*cbrt(T9^(-1)) - (T9/0.15)^2) * (1+74.5*T9)
-                    + 6.09e5 * sqrt(T9^(-3)) * exp(-1.054/T9)) *
-                (2.76e7 * cbrt(T9^(-2)) * exp(-23.570*cbrt(T9^(-1)) - (T9/0.4)^2)
-                    * (1 + 5.47 * T9 + 326 * T9^2) + 130.7 * sqrt(T9^(-3)) * exp(-3.338/T9)
-                    + 2.51e4 * sqrt(T9^(-3)) * exp(-20.307/T9))
->>>>>>> f35d04b0
 
     elseif reaction.name == :kipp_C12alpha
         f_12alpha = 1

"""
    JinaReactionRate{TT<:Real}<:ReactionRates.AbstractReactionRate

Struct that holds the following information for a given reaction rate:
    name: name of the reaction as a symbol
    iso_in: vector that contains all elements on the LHS of the reaction
    iso_out: vector that contains all elements on the RHS of the reaction
    Qvalue: Q-value of the reaction
    coeff: different a_i values of the reaction. Contains a vector of 7 values
    set_label: Symbol containing set label of the reaction
    res_rate: A 1 character flag symbol:
        when blank or n it is a non-resonant rate
        when r it is a resonant rate
        when w it is a weak rate.
    rev_rate: a 1 character flag symbol which is set to 'v' when it is a reverse rate.
    chapter: chapter this reaction is in

"""

struct JinaReactionRate{TT<:Real} <: ReactionRates.AbstractReactionRate
    name::Symbol
    iso_in::Vector{Symbol}
    num_iso_in::Vector{Int}
    iso_out::Vector{Symbol}
    num_iso_out::Vector{Int}
    Qvalue::TT
    coeff::Vector{TT}
    set_label::Symbol
    res_rate::Symbol
    rev_rate::Symbol
    chapter::Int64
end

# num_iso_in & out

"""
    add_to_references(main_dict, ref_dict, reaction, new_info::JinaReactionRate)

Function to identify rates with the same reaction equation
Evaluates if a reaction rate is already in the reference dictionary ref_dict

If the reaction rate does not exist allready in the reference dictionary:
added as a new key to the reference dictionary
the value of the key is a list containing all variations of the specific reaction
the reaction will be added to the main dictionary

If the reaction rate allready exists in the reference dictionary:
keys in the main dictionary update so they have unique keys
value of the key of the reaction in ref_dict is updated so all the unique versions of the rate are in
"""
function add_to_references(main_dict, ref_dict, reaction, new_info::JinaReactionRate)

    # main_dict = general dictionary containing all JINA Reaction rates
    # ref_dict  = dictionary containing all unique versions of each reaction rates
    # reaction  = Symbol of the reaction that has to be added to the main dictionary
    # new_info  = JinaReactionRate of the new rate

    # new info die de nieuwe reactie van de oude onderscheid

    new_set_label = new_info.set_label
    new_res_rate = new_info.res_rate
    new_rev_rate = new_info.rev_rate

    reaction_string_new = "$(reaction)_$(new_set_label)_$(new_res_rate)_$(new_rev_rate)_0"
    reaction_string_new = replace(reaction_string_new, ' ' => 'x')
    reaction_symbol_new = Symbol(replace(reaction_string_new, '+' => "plus"))

    if haskey(ref_dict, reaction) # als de reference dictionary al deze reactie heeft

        # nieuwe reaction naam

        reaction_string_short = "$(reaction)_$(new_set_label)_$(new_res_rate)_$(new_rev_rate)"
        reaction_string_short = replace(reaction_string_short, ' ' => 'x')
        reaction_symbol_short = Symbol(replace(reaction_string_short, '+' => "plus"))

        # checken op dubbels

        list = ref_dict[reaction]           # huidige list van die reactie

        if reaction_symbol_new in list  # als het al bestaat
            new_list = [Symbol(string(symbol)[1:(end - 2)]) for symbol in list]
            curr_amount = count(x -> x == reaction_symbol_short, new_list)              # telen hoeveel ervan al zijn
            reaction_symbol_new = Symbol("$(reaction_symbol_short)_$(curr_amount)")     # reaction_symbol_new aanpassen met dit getal erbij
        end

        # toevoegen aan de list van deze reaction in References

        push!(list, reaction_symbol_new)    # de nieuwe reactie toevoegen
        ref_dict[reaction] = list           # de lijst updaten als parameter in References

        # De reactie toevoegen aan de algemene dictionary

        main_dict[reaction_symbol_new] = new_info

    else    # de reference dictionary heeft deze reactie nog niet heeft --> de eerste van zijn soort
        ref_dict[reaction] = [reaction_symbol_new]
        main_dict[reaction_symbol_new] = new_info
    end
end

"""
    correct_names(JINA_name)

This function will return the name that corresponds with the JEMS isotope database

JINA_name is the name of the element as it is given in the JINA library (without the extra spaces) as a string
RETURN_name is the corrected name given as a string
"""
function correct_names(JINA_name)
    change_name = Dict("p" => "H1", "d" => "D2", "t" => "T3", "n" => "n")

    if haskey(change_name, JINA_name)
        RETURN_name = change_name[JINA_name]
    else
        RETURN_name = uppercase(JINA_name[1]) * lowercase(JINA_name[2:end])
    end

    return RETURN_name
end

"""
    function to arrange the elements needed for the reaction and the N of each element

        * uitleg*
"""
function sort_reaction(elements)
    # LHS_elements = reaction.iso_in
    # RHS_elements = reaction.iso_out --> kan nog niet want reaction bestaat nog niet

    sorted_elements = Dict{Symbol,Int}()       # dict met per element aan een kant het aantal keer dat het voorkomt

    for element in elements
        if haskey(sorted_elements, element)
            sorted_elements[element] += 1
        else
            sorted_elements[element] = 1
        end
    end

    # sorted_elements = sort(sorted_elements)     # sort alphabetically

    elements_return = collect(keys(sorted_elements))         # elements that occur on the LHS
    N_elements_return = collect(values(sorted_elements))       # reaction.num_iso_in     # how many times they occur on the LHS

    return_array = [elements_return, N_elements_return]

    return return_array
end

"""
    read_dataset(dataset, dictionary, reference_dictionary)

    * explanation *
"""
function read_dataset(dataset, dictionary, reference_dictionary)
    chap = 0
    n = 0

    while n <= lastindex(dataset) - 225
        if dataset[(n + 1)] == ' '
            reaction = true

            set_label = Symbol(dataset[(n + 44):(n + 47)])
            res_rate = Symbol(dataset[(n + 48)])
            rev_rate = Symbol(dataset[(n + 49)])

            a0 = parse(Float64, dataset[(n + 76):(n + 88)])
            a1 = parse(Float64, dataset[(n + 89):(n + 101)])
            a2 = parse(Float64, dataset[(n + 102):(n + 114)])
            a3 = parse(Float64, dataset[(n + 115):(n + 127)])

            a4 = parse(Float64, dataset[(n + 151):(n + 163)])
            a5 = parse(Float64, dataset[(n + 164):(n + 176)])
            a6 = parse(Float64, dataset[(n + 177):(n + 189)])

            a = [a0, a1, a2, a3, a4, a5, a6]

            if chap == 1
                char_1_JINA = strip(dataset[(n + 6):(n + 10)])
                char_1 = correct_names(char_1_JINA)
                char_2_JINA = strip(dataset[(n + 11):(n + 15)])
                char_2 = correct_names(char_2_JINA)

                reaction_symbol = Symbol(char_1 * "_to_" * char_2)

                elem_1_u = [Symbol(char_1)]
                elem_2_u = [Symbol(char_2)]

                num_elem_1 = sort_reaction(elem_1_u)[2]
                num_elem_2 = sort_reaction(elem_2_u)[2]

                elem_1 = sort_reaction(elem_1_u)[1]
                elem_2 = sort_reaction(elem_2_u)[1]

                # num_elem_1 = zeros(Int, length(elem_1))
                # num_elem_2 = zeros(Int, length(elem_2))

<<<<<<< HEAD
                Q_value = parse(Float64, dataset[(n + 53):(n + 64)]) * Constants.MEV_TO_ERGS

                reaction_info = JinaReactionRate(reaction_symbol, elem_1, num_elem_1, elem_2, num_elem_2, Q_value, a,
                                                 set_label, res_rate, rev_rate, chap)
=======
                Q_value = parse(Float64, dataset[(n + 53): (n+ 64)])* Constants.MEV_TO_ERGS
                
                reaction_info = JinaReactionRate(reaction_symbol, elem_1, num_elem_1, elem_2, num_elem_2, Q_value, a, set_label, res_rate, rev_rate, chap)
>>>>>>> 4fe33f50
                add_to_references(dictionary, reference_dictionary, reaction_symbol, reaction_info)

            elseif chap == 2
                char_1_JINA = strip(dataset[(n + 6):(n + 10)])
                char_1 = correct_names(char_1_JINA)
                char_2_JINA = strip(dataset[(n + 11):(n + 15)])
                char_2 = correct_names(char_2_JINA)
                char_3_JINA = strip(dataset[(n + 16):(n + 20)])
                char_3 = correct_names(char_3_JINA)

                reaction_symbol = Symbol(char_1 * "_to_" * char_2 * "_" * char_3)

                elem_1_u = [Symbol(char_1)]
                elem_2_u = [Symbol(char_2), Symbol(char_3)]

                num_elem_1 = sort_reaction(elem_1_u)[2]
                num_elem_2 = sort_reaction(elem_2_u)[2]

                elem_1 = sort_reaction(elem_1_u)[1]
                elem_2 = sort_reaction(elem_2_u)[1]

<<<<<<< HEAD
                Q_value = parse(Float64, dataset[(n + 53):(n + 64)]) * Constants.MEV_TO_ERGS

                reaction_info = JinaReactionRate(reaction_symbol, elem_1, num_elem_1, elem_2, num_elem_2, Q_value, a,
                                                 set_label, res_rate, rev_rate, chap)
=======
                Q_value = parse(Float64, dataset[(n + 53): (n+ 64)])   * Constants.MEV_TO_ERGS                      
                
                reaction_info = JinaReactionRate(reaction_symbol, elem_1, num_elem_1, elem_2, num_elem_2, Q_value, a, set_label, res_rate, rev_rate, chap)
>>>>>>> 4fe33f50
                add_to_references(dictionary, reference_dictionary, reaction_symbol, reaction_info)

            elseif chap == 3
                char_1_JINA = strip(dataset[(n + 6):(n + 10)])
                char_1 = correct_names(char_1_JINA)
                char_2_JINA = strip(dataset[(n + 11):(n + 15)])
                char_2 = correct_names(char_2_JINA)
                char_3_JINA = strip(dataset[(n + 16):(n + 20)])
                char_3 = correct_names(char_3_JINA)
                char_4_JINA = strip(dataset[(n + 21):(n + 25)])
                char_4 = correct_names(char_4_JINA)

                reaction_symbol = Symbol(char_1 * "_to_" * char_2 * "_" * char_3 * "_" * char_4)

                elem_1_u = [Symbol(char_1)]
                elem_2_u = [Symbol(char_2), Symbol(char_3), Symbol(char_4)]

                num_elem_1 = sort_reaction(elem_1_u)[2]
                num_elem_2 = sort_reaction(elem_2_u)[2]

                elem_1 = sort_reaction(elem_1_u)[1]
                elem_2 = sort_reaction(elem_2_u)[1]

<<<<<<< HEAD
                Q_value = parse(Float64, dataset[(n + 53):(n + 64)]) * Constants.MEV_TO_ERGS

                reaction_info = JinaReactionRate(reaction_symbol, elem_1, num_elem_1, elem_2, num_elem_2, Q_value, a,
                                                 set_label, res_rate, rev_rate, chap)
=======
                Q_value = parse(Float64, dataset[(n + 53): (n+ 64)])   * Constants.MEV_TO_ERGS                       
                
                reaction_info = JinaReactionRate(reaction_symbol, elem_1, num_elem_1, elem_2, num_elem_2, Q_value, a, set_label, res_rate, rev_rate, chap)
>>>>>>> 4fe33f50
                add_to_references(dictionary, reference_dictionary, reaction_symbol, reaction_info)

            elseif chap == 4
                char_1_JINA = strip(dataset[(n + 6):(n + 10)])
                char_1 = correct_names(char_1_JINA)
                char_2_JINA = strip(dataset[(n + 11):(n + 15)])
                char_2 = correct_names(char_2_JINA)
                char_3_JINA = strip(dataset[(n + 16):(n + 20)])
                char_3 = correct_names(char_3_JINA)

                reaction_symbol = Symbol(char_1 * "_" * char_2 * "_to_" * char_3)

                elem_1_u = [Symbol(char_1), Symbol(char_2)]
                elem_2_u = [Symbol(char_3)]

                num_elem_1 = sort_reaction(elem_1_u)[2]
                num_elem_2 = sort_reaction(elem_2_u)[2]

                elem_1 = sort_reaction(elem_1_u)[1]
                elem_2 = sort_reaction(elem_2_u)[1]

<<<<<<< HEAD
                Q_value = parse(Float64, dataset[(n + 53):(n + 64)]) * Constants.MEV_TO_ERGS

                reaction_info = JinaReactionRate(reaction_symbol, elem_1, num_elem_1, elem_2, num_elem_2, Q_value, a,
                                                 set_label, res_rate, rev_rate, chap)
=======
                Q_value = parse(Float64, dataset[(n + 53): (n+ 64)])   * Constants.MEV_TO_ERGS                     
                
                reaction_info = JinaReactionRate(reaction_symbol, elem_1, num_elem_1, elem_2, num_elem_2, Q_value, a, set_label, res_rate, rev_rate, chap)
>>>>>>> 4fe33f50
                add_to_references(dictionary, reference_dictionary, reaction_symbol, reaction_info)

            elseif chap == 5
                char_1_JINA = strip(dataset[(n + 6):(n + 10)])
                char_1 = correct_names(char_1_JINA)
                char_2_JINA = strip(dataset[(n + 11):(n + 15)])
                char_2 = correct_names(char_2_JINA)
                char_3_JINA = strip(dataset[(n + 16):(n + 20)])
                char_3 = correct_names(char_3_JINA)
                char_4_JINA = strip(dataset[(n + 21):(n + 25)])
                char_4 = correct_names(char_4_JINA)

                reaction_symbol = Symbol(char_1 * "_" * char_2 * "_to_" * char_3 * "_" * char_4)

                elem_1_u = [Symbol(char_1), Symbol(char_2)]
                elem_2_u = [Symbol(char_3), Symbol(char_4)]

                num_elem_1 = sort_reaction(elem_1_u)[2]
                num_elem_2 = sort_reaction(elem_2_u)[2]

                elem_1 = sort_reaction(elem_1_u)[1]
                elem_2 = sort_reaction(elem_2_u)[1]

<<<<<<< HEAD
                Q_value = parse(Float64, dataset[(n + 53):(n + 64)]) * Constants.MEV_TO_ERGS

                reaction_info = JinaReactionRate(reaction_symbol, elem_1, num_elem_1, elem_2, num_elem_2, Q_value, a,
                                                 set_label, res_rate, rev_rate, chap)
=======
                Q_value = parse(Float64, dataset[(n + 53): (n+ 64)])  * Constants.MEV_TO_ERGS                        
                
                reaction_info = JinaReactionRate(reaction_symbol, elem_1, num_elem_1, elem_2, num_elem_2, Q_value, a, set_label, res_rate, rev_rate, chap)
>>>>>>> 4fe33f50
                add_to_references(dictionary, reference_dictionary, reaction_symbol, reaction_info)

            elseif chap == 6
                char_1_JINA = strip(dataset[(n + 6):(n + 10)])
                char_1 = correct_names(char_1_JINA)
                char_2_JINA = strip(dataset[(n + 11):(n + 15)])
                char_2 = correct_names(char_2_JINA)
                char_3_JINA = strip(dataset[(n + 16):(n + 20)])
                char_3 = correct_names(char_3_JINA)
                char_4_JINA = strip(dataset[(n + 21):(n + 25)])
                char_4 = correct_names(char_4_JINA)
                char_5_JINA = strip(dataset[(n + 26):(n + 30)])
                char_5 = correct_names(char_5_JINA)

                reaction_symbol = Symbol(char_1 * "_" * char_2 * "_to_" * char_3 * "_" * char_4 * "_" * char_5)

                elem_1_u = [Symbol(char_1), Symbol(char_2)]
                elem_2_u = [Symbol(char_3), Symbol(char_4), Symbol(char_5)]

                num_elem_1 = sort_reaction(elem_1_u)[2]
                num_elem_2 = sort_reaction(elem_2_u)[2]

                elem_1 = sort_reaction(elem_1_u)[1]
                elem_2 = sort_reaction(elem_2_u)[1]

<<<<<<< HEAD
                Q_value = parse(Float64, dataset[(n + 53):(n + 64)]) * Constants.MEV_TO_ERGS
=======
                Q_value = parse(Float64, dataset[(n + 53): (n+ 64)])  * Constants.MEV_TO_ERGS                      
                
                reaction_info = JinaReactionRate(reaction_symbol, elem_1, num_elem_1, elem_2, num_elem_2, Q_value, a, set_label, res_rate, rev_rate, chap)
                add_to_references(dictionary, reference_dictionary, reaction_symbol, reaction_info)
                
            elseif chap == 7
>>>>>>> 4fe33f50

                reaction_info = JinaReactionRate(reaction_symbol, elem_1, num_elem_1, elem_2, num_elem_2, Q_value, a,
                                                 set_label, res_rate, rev_rate, chap)
                add_to_references(dictionary, reference_dictionary, reaction_symbol, reaction_info)

            elseif chap == 7
                char_1_JINA = strip(dataset[(n + 6):(n + 10)])
                char_1 = correct_names(char_1_JINA)
                char_2_JINA = strip(dataset[(n + 11):(n + 15)])
                char_2 = correct_names(char_2_JINA)
                char_3_JINA = strip(dataset[(n + 16):(n + 20)])
                char_3 = correct_names(char_3_JINA)
                char_4_JINA = strip(dataset[(n + 21):(n + 25)])
                char_4 = correct_names(char_4_JINA)
                char_5_JINA = strip(dataset[(n + 26):(n + 30)])
                char_5 = correct_names(char_5_JINA)
                char_6_JINA = strip(dataset[(n + 31):(n + 35)])
                char_6 = correct_names(char_6_JINA)

                reaction_symbol = Symbol(char_1 * "_" * char_2 * "_to_" * char_3 * "_" * char_4 * "_" * char_5 * "_" *
                                         char_6)

                elem_1_u = [Symbol(char_1), Symbol(char_2)]
                elem_2_u = [Symbol(char_3), Symbol(char_4), Symbol(char_5), Symbol(char_6)]

                num_elem_1 = sort_reaction(elem_1_u)[2]
                num_elem_2 = sort_reaction(elem_2_u)[2]

                elem_1 = sort_reaction(elem_1_u)[1]
                elem_2 = sort_reaction(elem_2_u)[1]

<<<<<<< HEAD
                Q_value = parse(Float64, dataset[(n + 53):(n + 64)]) * Constants.MEV_TO_ERGS

                reaction_info = JinaReactionRate(reaction_symbol, elem_1, num_elem_1, elem_2, num_elem_2, Q_value, a,
                                                 set_label, res_rate, rev_rate, chap)
=======
                Q_value = parse(Float64, dataset[(n + 53): (n+ 64)])  * Constants.MEV_TO_ERGS                     
                
                reaction_info = JinaReactionRate(reaction_symbol, elem_1, num_elem_1, elem_2, num_elem_2, Q_value, a, set_label, res_rate, rev_rate, chap)
>>>>>>> 4fe33f50
                add_to_references(dictionary, reference_dictionary, reaction_symbol, reaction_info)

            elseif chap == 8
                char_1_JINA = strip(dataset[(n + 6):(n + 10)])
                char_1 = correct_names(char_1_JINA)
                char_2_JINA = strip(dataset[(n + 11):(n + 15)])
                char_2 = correct_names(char_2_JINA)
                char_3_JINA = strip(dataset[(n + 16):(n + 20)])
                char_3 = correct_names(char_3_JINA)
                char_4_JINA = strip(dataset[(n + 21):(n + 25)])
                char_4 = correct_names(char_4_JINA)

                reaction_symbol = Symbol(char_1 * "_" * char_2 * "_" * char_3 * "_to_" * char_4)

                elem_1_u = [Symbol(char_1), Symbol(char_2), Symbol(char_3)]
                elem_2_u = [Symbol(char_4)]

                num_elem_1 = sort_reaction(elem_1_u)[2]
                num_elem_2 = sort_reaction(elem_2_u)[2]

                elem_1 = sort_reaction(elem_1_u)[1]
                elem_2 = sort_reaction(elem_2_u)[1]

<<<<<<< HEAD
                Q_value = parse(Float64, dataset[(n + 53):(n + 64)]) * Constants.MEV_TO_ERGS

                reaction_info = JinaReactionRate(reaction_symbol, elem_1, num_elem_1, elem_2, num_elem_2, Q_value, a,
                                                 set_label, res_rate, rev_rate, chap)
=======
                Q_value = parse(Float64, dataset[(n + 53): (n+ 64)]) * Constants.MEV_TO_ERGS                      
                
                reaction_info = JinaReactionRate(reaction_symbol, elem_1, num_elem_1, elem_2, num_elem_2, Q_value, a, set_label, res_rate, rev_rate, chap)
>>>>>>> 4fe33f50
                add_to_references(dictionary, reference_dictionary, reaction_symbol, reaction_info)
            end

        else
            reaction = false
            chap += 1
        end

        n += 225
    end
end

"""
    get_reaction_rate(reaction::JinaReactionRate, eos00::EOSResults{TT}, xa::AbstractVector{TT}, xa_index::Dict{Symbol,Int})

    * explanation *
"""
function get_reaction_rate(reaction::JinaReactionRate, eos00::EOSResults{TT}, xa::AbstractVector{TT},
                           xa_index::Dict{Symbol,Int})::TT where {TT}

    # determine λ

    T_9 = (eos00.T / 1e9)
    a = reaction.coeff

    x = a[1] + a[7] * log(T_9)

    for i = 2:6
        x += a[i] * T_9^((2(i - 1) - 5) / 3)
    end

    λ = exp(x)

    # println("Lambda is equal to", λ)
    # determine elements and how many times they occur
    # code gives a dictionary with the elements and how many times they occur
    elements = reaction.iso_in
    N_elements = reaction.num_iso_in
    # determine all needed parameters for every element
    ν = -1
<<<<<<< HEAD
    factor = 1
=======
    factors = 1

>>>>>>> 4fe33f50
    for index in eachindex(elements)
        elem = elements[index]                                       # A
        N_elem = N_elements[index]                                  # N_A
        # println("N_elem = ", N_elem)
        X_elem = xa[xa_index[elem]]                                 # X_A
        # println("X_elem = ", X_elem)
        m_elem = Chem.isotope_list[elem].mass * Constants.AMU       # m_A
        # println("m_elem = ", m_elem)
        Y_elem = X_elem / (m_elem * Constants.AVO)                   # Y_A
        # println("Y_elem = ", Y_elem)
        ν += N_elem
        # println("ν = ", ν)
        factor_elem = Y_elem^(N_elem) / factorial(N_elem)
        # println("factor_elem = ", factor_elem)
<<<<<<< HEAD
        factor *= factor_elem
    end
=======

        factors *= factor_elem

    end

>>>>>>> 4fe33f50
    # Calculate the reaction rate
    ρ = eos00.ρ
<<<<<<< HEAD
    RR = ρ^ν * λ * factor
    RR *= Constants.AVO  # jina result is molar rate of change
=======
    RR = ρ^ν * λ * factors

>>>>>>> 4fe33f50
    return RR
end

# executes when laoding in ReactionRates
file_contents = open(pkgdir(Chem, "data", "Jina_reactionrates.data")) do io
    read(io, String)
end
reaction_list = Dict()
jina_references = Dict()
jina_rates = Dict()
read_dataset(file_contents, jina_rates, jina_references)
reaction_list[:jina_rates] = jina_rates<|MERGE_RESOLUTION|>--- conflicted
+++ resolved
@@ -195,16 +195,10 @@
                 # num_elem_1 = zeros(Int, length(elem_1))
                 # num_elem_2 = zeros(Int, length(elem_2))
 
-<<<<<<< HEAD
-                Q_value = parse(Float64, dataset[(n + 53):(n + 64)]) * Constants.MEV_TO_ERGS
-
-                reaction_info = JinaReactionRate(reaction_symbol, elem_1, num_elem_1, elem_2, num_elem_2, Q_value, a,
-                                                 set_label, res_rate, rev_rate, chap)
-=======
-                Q_value = parse(Float64, dataset[(n + 53): (n+ 64)])* Constants.MEV_TO_ERGS
-                
-                reaction_info = JinaReactionRate(reaction_symbol, elem_1, num_elem_1, elem_2, num_elem_2, Q_value, a, set_label, res_rate, rev_rate, chap)
->>>>>>> 4fe33f50
+                Q_value = parse(Float64, dataset[(n + 53):(n + 64)]) * Constants.MEV_TO_ERGS* Constants.MEV_TO_ERGS
+
+                reaction_info = JinaReactionRate(reaction_symbol, elem_1, num_elem_1, elem_2, num_elem_2, Q_value, a,
+                                                 set_label, res_rate, rev_rate, chap)
                 add_to_references(dictionary, reference_dictionary, reaction_symbol, reaction_info)
 
             elseif chap == 2
@@ -226,16 +220,10 @@
                 elem_1 = sort_reaction(elem_1_u)[1]
                 elem_2 = sort_reaction(elem_2_u)[1]
 
-<<<<<<< HEAD
-                Q_value = parse(Float64, dataset[(n + 53):(n + 64)]) * Constants.MEV_TO_ERGS
-
-                reaction_info = JinaReactionRate(reaction_symbol, elem_1, num_elem_1, elem_2, num_elem_2, Q_value, a,
-                                                 set_label, res_rate, rev_rate, chap)
-=======
-                Q_value = parse(Float64, dataset[(n + 53): (n+ 64)])   * Constants.MEV_TO_ERGS                      
-                
-                reaction_info = JinaReactionRate(reaction_symbol, elem_1, num_elem_1, elem_2, num_elem_2, Q_value, a, set_label, res_rate, rev_rate, chap)
->>>>>>> 4fe33f50
+                Q_value = parse(Float64, dataset[(n + 53):(n + 64)]) * Constants.MEV_TO_ERGS
+
+                reaction_info = JinaReactionRate(reaction_symbol, elem_1, num_elem_1, elem_2, num_elem_2, Q_value, a,
+                                                 set_label, res_rate, rev_rate, chap)
                 add_to_references(dictionary, reference_dictionary, reaction_symbol, reaction_info)
 
             elseif chap == 3
@@ -259,16 +247,10 @@
                 elem_1 = sort_reaction(elem_1_u)[1]
                 elem_2 = sort_reaction(elem_2_u)[1]
 
-<<<<<<< HEAD
-                Q_value = parse(Float64, dataset[(n + 53):(n + 64)]) * Constants.MEV_TO_ERGS
-
-                reaction_info = JinaReactionRate(reaction_symbol, elem_1, num_elem_1, elem_2, num_elem_2, Q_value, a,
-                                                 set_label, res_rate, rev_rate, chap)
-=======
-                Q_value = parse(Float64, dataset[(n + 53): (n+ 64)])   * Constants.MEV_TO_ERGS                       
-                
-                reaction_info = JinaReactionRate(reaction_symbol, elem_1, num_elem_1, elem_2, num_elem_2, Q_value, a, set_label, res_rate, rev_rate, chap)
->>>>>>> 4fe33f50
+                Q_value = parse(Float64, dataset[(n + 53):(n + 64)]) * Constants.MEV_TO_ERGS
+
+                reaction_info = JinaReactionRate(reaction_symbol, elem_1, num_elem_1, elem_2, num_elem_2, Q_value, a,
+                                                 set_label, res_rate, rev_rate, chap)
                 add_to_references(dictionary, reference_dictionary, reaction_symbol, reaction_info)
 
             elseif chap == 4
@@ -290,16 +272,10 @@
                 elem_1 = sort_reaction(elem_1_u)[1]
                 elem_2 = sort_reaction(elem_2_u)[1]
 
-<<<<<<< HEAD
-                Q_value = parse(Float64, dataset[(n + 53):(n + 64)]) * Constants.MEV_TO_ERGS
-
-                reaction_info = JinaReactionRate(reaction_symbol, elem_1, num_elem_1, elem_2, num_elem_2, Q_value, a,
-                                                 set_label, res_rate, rev_rate, chap)
-=======
-                Q_value = parse(Float64, dataset[(n + 53): (n+ 64)])   * Constants.MEV_TO_ERGS                     
-                
-                reaction_info = JinaReactionRate(reaction_symbol, elem_1, num_elem_1, elem_2, num_elem_2, Q_value, a, set_label, res_rate, rev_rate, chap)
->>>>>>> 4fe33f50
+                Q_value = parse(Float64, dataset[(n + 53):(n + 64)]) * Constants.MEV_TO_ERGS
+
+                reaction_info = JinaReactionRate(reaction_symbol, elem_1, num_elem_1, elem_2, num_elem_2, Q_value, a,
+                                                 set_label, res_rate, rev_rate, chap)
                 add_to_references(dictionary, reference_dictionary, reaction_symbol, reaction_info)
 
             elseif chap == 5
@@ -323,16 +299,10 @@
                 elem_1 = sort_reaction(elem_1_u)[1]
                 elem_2 = sort_reaction(elem_2_u)[1]
 
-<<<<<<< HEAD
-                Q_value = parse(Float64, dataset[(n + 53):(n + 64)]) * Constants.MEV_TO_ERGS
-
-                reaction_info = JinaReactionRate(reaction_symbol, elem_1, num_elem_1, elem_2, num_elem_2, Q_value, a,
-                                                 set_label, res_rate, rev_rate, chap)
-=======
-                Q_value = parse(Float64, dataset[(n + 53): (n+ 64)])  * Constants.MEV_TO_ERGS                        
-                
-                reaction_info = JinaReactionRate(reaction_symbol, elem_1, num_elem_1, elem_2, num_elem_2, Q_value, a, set_label, res_rate, rev_rate, chap)
->>>>>>> 4fe33f50
+                Q_value = parse(Float64, dataset[(n + 53):(n + 64)]) * Constants.MEV_TO_ERGS
+
+                reaction_info = JinaReactionRate(reaction_symbol, elem_1, num_elem_1, elem_2, num_elem_2, Q_value, a,
+                                                 set_label, res_rate, rev_rate, chap)
                 add_to_references(dictionary, reference_dictionary, reaction_symbol, reaction_info)
 
             elseif chap == 6
@@ -358,16 +328,7 @@
                 elem_1 = sort_reaction(elem_1_u)[1]
                 elem_2 = sort_reaction(elem_2_u)[1]
 
-<<<<<<< HEAD
-                Q_value = parse(Float64, dataset[(n + 53):(n + 64)]) * Constants.MEV_TO_ERGS
-=======
-                Q_value = parse(Float64, dataset[(n + 53): (n+ 64)])  * Constants.MEV_TO_ERGS                      
-                
-                reaction_info = JinaReactionRate(reaction_symbol, elem_1, num_elem_1, elem_2, num_elem_2, Q_value, a, set_label, res_rate, rev_rate, chap)
-                add_to_references(dictionary, reference_dictionary, reaction_symbol, reaction_info)
-                
-            elseif chap == 7
->>>>>>> 4fe33f50
+                Q_value = parse(Float64, dataset[(n + 53):(n + 64)]) * Constants.MEV_TO_ERGS
 
                 reaction_info = JinaReactionRate(reaction_symbol, elem_1, num_elem_1, elem_2, num_elem_2, Q_value, a,
                                                  set_label, res_rate, rev_rate, chap)
@@ -399,16 +360,10 @@
                 elem_1 = sort_reaction(elem_1_u)[1]
                 elem_2 = sort_reaction(elem_2_u)[1]
 
-<<<<<<< HEAD
-                Q_value = parse(Float64, dataset[(n + 53):(n + 64)]) * Constants.MEV_TO_ERGS
-
-                reaction_info = JinaReactionRate(reaction_symbol, elem_1, num_elem_1, elem_2, num_elem_2, Q_value, a,
-                                                 set_label, res_rate, rev_rate, chap)
-=======
-                Q_value = parse(Float64, dataset[(n + 53): (n+ 64)])  * Constants.MEV_TO_ERGS                     
-                
-                reaction_info = JinaReactionRate(reaction_symbol, elem_1, num_elem_1, elem_2, num_elem_2, Q_value, a, set_label, res_rate, rev_rate, chap)
->>>>>>> 4fe33f50
+                Q_value = parse(Float64, dataset[(n + 53):(n + 64)]) * Constants.MEV_TO_ERGS
+
+                reaction_info = JinaReactionRate(reaction_symbol, elem_1, num_elem_1, elem_2, num_elem_2, Q_value, a,
+                                                 set_label, res_rate, rev_rate, chap)
                 add_to_references(dictionary, reference_dictionary, reaction_symbol, reaction_info)
 
             elseif chap == 8
@@ -432,16 +387,10 @@
                 elem_1 = sort_reaction(elem_1_u)[1]
                 elem_2 = sort_reaction(elem_2_u)[1]
 
-<<<<<<< HEAD
-                Q_value = parse(Float64, dataset[(n + 53):(n + 64)]) * Constants.MEV_TO_ERGS
-
-                reaction_info = JinaReactionRate(reaction_symbol, elem_1, num_elem_1, elem_2, num_elem_2, Q_value, a,
-                                                 set_label, res_rate, rev_rate, chap)
-=======
-                Q_value = parse(Float64, dataset[(n + 53): (n+ 64)]) * Constants.MEV_TO_ERGS                      
-                
-                reaction_info = JinaReactionRate(reaction_symbol, elem_1, num_elem_1, elem_2, num_elem_2, Q_value, a, set_label, res_rate, rev_rate, chap)
->>>>>>> 4fe33f50
+                Q_value = parse(Float64, dataset[(n + 53):(n + 64)]) * Constants.MEV_TO_ERGS
+
+                reaction_info = JinaReactionRate(reaction_symbol, elem_1, num_elem_1, elem_2, num_elem_2, Q_value, a,
+                                                 set_label, res_rate, rev_rate, chap)
                 add_to_references(dictionary, reference_dictionary, reaction_symbol, reaction_info)
             end
 
@@ -482,12 +431,8 @@
     N_elements = reaction.num_iso_in
     # determine all needed parameters for every element
     ν = -1
-<<<<<<< HEAD
-    factor = 1
-=======
     factors = 1
 
->>>>>>> 4fe33f50
     for index in eachindex(elements)
         elem = elements[index]                                       # A
         N_elem = N_elements[index]                                  # N_A
@@ -502,25 +447,15 @@
         # println("ν = ", ν)
         factor_elem = Y_elem^(N_elem) / factorial(N_elem)
         # println("factor_elem = ", factor_elem)
-<<<<<<< HEAD
-        factor *= factor_elem
-    end
-=======
 
         factors *= factor_elem
 
     end
 
->>>>>>> 4fe33f50
     # Calculate the reaction rate
     ρ = eos00.ρ
-<<<<<<< HEAD
-    RR = ρ^ν * λ * factor
-    RR *= Constants.AVO  # jina result is molar rate of change
-=======
     RR = ρ^ν * λ * factors
 
->>>>>>> 4fe33f50
     return RR
 end
 

using TOML

"""
    mutable struct RemeshOptions

Substructure of Options containing controls relating to remeshing
"""
@kwdef mutable struct RemeshOptions
    delta_log10P_split::Float64 = 0.1  # split two cells if difference in log10P is greater than this
    max_cell_mass_ratio::Float64 = 5.0  # split cell if neighboring cell masses are smaller than this
    max_dq_center::Float64 = 1e-5  # maximum dm/M for center cell
    max_dq_surface::Float64 = 1e-5  # maximum dm/M for surface cell

    delta_log10P_merge = 0.001  # merge two cells if difference in log10P is smaller than this, and all other conditions are satisfied
    delta_log10r_merge = 0.001  # merge two cells if difference in log10P is smaller than this, and all other conditions are satisfied
    delta_xa_merge = 1e-5  # merge two cells if difference in any isotope abundance is smaller than this, and all other conditions are satisfied

    do_remesh::Bool = false
end

"""
    mutable struct SolverOptions

Substructure of Options containing controls relating to the Newton solver
"""
@kwdef mutable struct SolverOptions
    newton_max_iter::Int = 100
    newton_max_iter_first_step::Int = 5000
    initial_model_scale_max_correction::Float64 = 3.0
    scale_max_correction::Float64 = 0.5

    relative_correction_tolerance::Float64 = 1e6 # measured in terms of variable epsilon, 1 would be machine precision limit, 1e16 is on the scale of the variable
    maximum_residual_tolerance::Float64 = 1e-4

    report_solver_progress::Bool = true
    solver_progress_iter::Int = 50
    report_retries::Bool = false

    use_preconditioning::Bool = false
end

"""
    mutable struct TimestepOptions

Substructure of Options containing controls relating to timestepping
"""
@kwdef mutable struct TimestepOptions
    initial_dt::Int = 1  # in years

    delta_R_limit::Float64 = 0.005
    delta_Tc_limit::Float64 = 0.005
    delta_Xc_limit::Float64 = 0.001

    dt_max_increase::Float64 = 2
    dt_max_decrease::Float64 = 0.5
    dt_retry_decrease::Float64 = 0.5
end

"""
    mutable struct TerminationOptions

Substructure of Options containing controls relating to termination of the simulation
"""
@kwdef mutable struct TerminationOptions
    max_model_number::Int = 1
    max_center_T::Float64 = 1e99
end

"""
    mutable struct IOOptions

Substructure of Options containing controls relating to input/output of data
"""
@kwdef mutable struct IOOptions
    hdf5_history_filename::String = "history.hdf5"
    hdf5_history_chunk_size::Int = 50
    hdf5_history_compression_level::Int = 9
    hdf5_history_keep_open::Bool = false

    hdf5_profile_filename::String = "profiles.hdf5"
    hdf5_profile_chunk_size::Int = 50
    hdf5_profile_compression_level::Int = 9
    hdf5_profile_dataset_name_zero_padding::Int = 10
    hdf5_profile_keep_open::Bool = false

    terminal_header_interval::Int = 10
    terminal_info_interval::Int = 10
    history_interval::Int = 1
    profile_interval::Int = 10

    history_values::Vector{String} = ["age", "dt", "model_number", "star_mass", "R_surf", "L_surf", "T_surf",
                                      "P_surf", "rho_surf", "X_surf", "Y_surf", "T_center", "P_center", "rho_center",
                                      "X_center", "Y_center"]

    profile_values::Vector{String} = ["zone", "mass", "dm", "log10_rho", "log10_r", "log10_P", "log10_T", "luminosity",
                                      "X", "Y"]
end

"""
<<<<<<< HEAD
    mutable struct PlottingOptions

Options relating to the live plotting of the simulation
"""
@kwdef mutable struct PlottingOptions
    do_plotting::Bool = false
    wait_at_termination::Bool = false
    plotting_interval::Int = 10
    data_interval::Int = 1

    window_specs::Vector{String} = []
    window_layout = [[]] # TODO: REMOVED TYPE Vector{Vector{Int}} as it was causing issues with the TOML reader in julia 1.12, should be fixed
    yaxes_log::Vector{Bool} = []
    alt_yaxes_log::Vector{Bool} = []

    profile_xaxis::String = ""
    profile_yaxes::Vector{String} = []
    profile_alt_yaxes::Vector{String} = []

    history_xaxis::String = ""
    history_yaxes::Vector{String} = []
    history_alt_yaxes::Vector{String} = []

    min_log_eps::Float64 = 0.0
    max_log_eps::Float64 = 9.0
end

"""
=======
>>>>>>> 230850d7
    mutable struct PhysicsOptions

Options that affect the physics of the computed model
"""
@kwdef mutable struct PhysicsOptions
    flux_limiter::Float64 = 1e6
end

"""
    mutable struct Options

Structure containing tweakable controls of Jems.
"""
mutable struct Options
    remesh::RemeshOptions
    solver::SolverOptions
    timestep::TimestepOptions
    termination::TerminationOptions
    io::IOOptions
    physics::PhysicsOptions

    function Options()
        new(RemeshOptions(), SolverOptions(), TimestepOptions(),
            TerminationOptions(), IOOptions(), PhysicsOptions())
    end
end

"""
    set_options!(opt::Options, toml_path::String)

Sets the controls in `opt` to the values supplied in the TOML file `toml_path`, containing `key: value` pairs. Invalid keys are not allowed, and an
Exception will be thrown.
"""
function set_options!(opt::Options, toml_path::String)
    options_file = TOML.parse(open(toml_path))

    # Verify all keys in the option file are valid
    # Do this before anything is changed, in that way if the load will fail the
    # input is unmodified
    for key in keys(options_file)
        if !(key in ["remesh", "solver", "timestep", "termination", "plotting", "io", "physics"])
            throw(ArgumentError("Error while reading $toml_path. 
                    One of the sections on the TOML file provided ([$key]) is not valid."))
        end
    end
    for key in keys(options_file)
        section = getfield(opt, Symbol(key))
        for subkey in keys(options_file[key])
            # verify this is a valid option for this section
            if (!(Symbol(subkey) in fieldnames(typeof(section))))
                throw(ArgumentError("Error while reading $toml_path. Option $subkey is not valid for section [$key]."))
            end
            try
                setfield!(section, Symbol(subkey), options_file[key][subkey])
            catch e
                io = IOBuffer()
                showerror(io, e)
                error_message = String(take!(io))
                if isa(e, TypeError)
                    throw(ArgumentError("""
                            While reading $toml_path a type error was produced when setting $subkey in [$key].
                            Verify the type is consistent with $(typeof(getfield(section, Symbol(subkey)))).
                            Full error message is displayed below:\n\n""" * error_message))
                end
                # Exception is not clear, create an IO buffer to load the exception message
                throw(ArgumentError("""
                        Unknown error while reading $toml_path.
                        An exception of type $(typeof(e)) was produced while setting $subkey in [$key].
                        The original error from the exception is shown below:\n\n""" * error_message))
            end
        end
    end
end<|MERGE_RESOLUTION|>--- conflicted
+++ resolved
@@ -97,37 +97,6 @@
 end
 
 """
-<<<<<<< HEAD
-    mutable struct PlottingOptions
-
-Options relating to the live plotting of the simulation
-"""
-@kwdef mutable struct PlottingOptions
-    do_plotting::Bool = false
-    wait_at_termination::Bool = false
-    plotting_interval::Int = 10
-    data_interval::Int = 1
-
-    window_specs::Vector{String} = []
-    window_layout = [[]] # TODO: REMOVED TYPE Vector{Vector{Int}} as it was causing issues with the TOML reader in julia 1.12, should be fixed
-    yaxes_log::Vector{Bool} = []
-    alt_yaxes_log::Vector{Bool} = []
-
-    profile_xaxis::String = ""
-    profile_yaxes::Vector{String} = []
-    profile_alt_yaxes::Vector{String} = []
-
-    history_xaxis::String = ""
-    history_yaxes::Vector{String} = []
-    history_alt_yaxes::Vector{String} = []
-
-    min_log_eps::Float64 = 0.0
-    max_log_eps::Float64 = 9.0
-end
-
-"""
-=======
->>>>>>> 230850d7
     mutable struct PhysicsOptions
 
 Options that affect the physics of the computed model

--- conflicted
+++ resolved
@@ -2,17 +2,13 @@
 
 abstract type AbstractStellarModelProperties end
 
-<<<<<<< HEAD
-@kwdef mutable struct StellarModelProperties{TN, TDual, TCellDualData} <: AbstractStellarModelProperties
+@kwdef mutable struct StellarModelProperties{TN, TDual, TCellDualData, TFaceDualData} <: AbstractStellarModelProperties
     nz::Int
     dt::TN
 
     m::Vector{TN}
     dm::Vector{TN}
 
-=======
-@kwdef struct StellarModelProperties{TDual, TCellDualData, TFaceDualData} <: AbstractStellarModelProperties
->>>>>>> b72e8786
     eos_res_dual::Vector{EOSResults{TDual}}
     eos_res::Vector{EOSResults{TCellDualData}}
 
@@ -43,14 +39,9 @@
                                 nrates::Int, nspecies::Int, vari::Dict{Symbol, Int},
                                 ::Type{TN}) where {TN<:Real}
 
-<<<<<<< HEAD
     CDDTYPE = CellDualData{nvars+1,3*nvars+1,TN}  # full dual arrays
+    FDDTYPE = FaceDualData{2*nvars+1,3*nvars+1,TN}
     TD = typeof(ForwardDiff.Dual(zero(TN), (zeros(TN, nvars))...))  # only the cell duals
-=======
-    CDDTYPE = CellDualData{nvars+1,3*nvars+1,TN}
-    FDDTYPE = FaceDualData{2*nvars+1,3*nvars+1,TN}
-    TDSC = typeof(ForwardDiff.Dual(zero(TN), (zeros(TN, nvars))...))
->>>>>>> b72e8786
     
     eos_res_dual = [EOSResults{TD}() for i in 1:(nz+nextra)]
     eos_res = [EOSResults{CDDTYPE}() for i in 1:(nz+nextra)]
@@ -73,16 +64,12 @@
 
     # for some reason using zeros just creates a bunch of instances of the same object
     # so we just initialize a vector of undef
-<<<<<<< HEAD
-    κ = Vector{CDDTYPE}(undef, nz+nextra)  # zeros(CDDTYPE, nz+nextra)
-=======
     lnP_face = Vector{FDDTYPE}(undef, nz+nextra)#zeros(FDDTYPE, nz+nextra)
     lnT_face = Vector{FDDTYPE}(undef, nz+nextra)#zeros(FDDTYPE, nz+nextra)
     κ_face = Vector{FDDTYPE}(undef, nz+nextra)#zeros(FDDTYPE, nz+nextra)
     ∇ₐ_face = Vector{FDDTYPE}(undef, nz+nextra)#zeros(FDDTYPE, nz+nextra)
     ∇ᵣ_face = Vector{FDDTYPE}(undef, nz+nextra)#zeros(FDDTYPE, nz+nextra)
-    κ = Vector{CDDTYPE}(undef, nz+nextra)#zeros(CDDTYPE, nz+nextra)
->>>>>>> b72e8786
+    κ = Vector{CDDTYPE}(undef, nz+nextra)  # zeros(CDDTYPE, nz+nextra)
     for k in 1:(nz+nextra)
         lnP_face[k] = FaceDualData(nvars, TN)
         lnT_face[k] = FaceDualData(nvars, TN)

using ForwardDiff
using Jems.Turbulence

@kwdef mutable struct StellarModelProperties{TN, TDual, TDualFace, TCellDualData, TFaceDualData} <: AbstractModelProperties
    # scalar quantities
    dt::TN  # Timestep of the current evolutionary step (s)
    dt_next::TN
    time::TN  # Age of the model (s)
    model_number::Int
    mstar::TN  # Total model mass (g)

    # array of the values of the independent variables, everything should be reconstructable from this (mesh dependent)
    ind_vars::Vector{TN}
    nz::Int
    m::Vector{TN}
    dm::Vector{TN}

    eos_res_dual::Vector{EOSResults{TDual}}
    eos_res::Vector{EOSResults{TCellDualData}}

    # independent variables (duals constructed from the ind_vars array)
    # represents a staggered mesh: T, ρ and abundances are defined in the center of each cell, L and r on the outer face
    lnT::Vector{TCellDualData}  # [K]
    lnρ::Vector{TCellDualData}  # [g cm^-3]
    lnr::Vector{TCellDualData}  # [cm]
    L::Vector{TCellDualData}    # Lsun
    xa::Matrix{TCellDualData}   # dim-less
    xa_dual::Matrix{TDual}      # only the cell duals wrt itself

    # opacity (cell centered)
    κ::Vector{TCellDualData}  # cm^2 g^-1
    ∇ᵣ::Vector{TCellDualData}  # dim-less

    # rates (cell centered)
    rates::Matrix{TCellDualData}  # g^-1 s^-1
    rates_dual::Matrix{TDual}     # only cell duals wrt itself

    # face values
    lnP_face::Vector{TFaceDualData}  # [dyne]
    lnT_face::Vector{TFaceDualData}  # [K]
    lnρ_face::Vector{TFaceDualData}  # [g cm^-3]
    κ_face::Vector{TFaceDualData}    # cm^2 g^-1
    ∇ₐ_face::Vector{TFaceDualData}   # dim-less
    ∇ᵣ_face::Vector{TFaceDualData}   # dim-less

    # turbulence (i.e. convection, face valued)
    turb_res_dual::Vector{TurbResults{TDualFace}}
    turb_res::Vector{TurbResults{TFaceDualData}}

    # flux term for mixing equations (4πr^2ρ)^2 D / dm
    flux_term::Vector{TFaceDualData}

    ϵ_nuc::Vector{TN}

    mixing_type::Vector{Symbol}
end

function StellarModelProperties(nvars::Int, nz::Int, nextra::Int, nrates::Int, nspecies::Int, vari::Dict{Symbol,Int},
                                ::Type{TN}) where {TN<:Real}

    # define the types
    CDDTYPE = CellDualData{nvars + 1,3 * nvars + 1,TN}  # full dual arrays
    FDDTYPE = FaceDualData{2 * nvars + 1,3 * nvars + 1,TN}
    TD = typeof(ForwardDiff.Dual(zero(TN), (zeros(TN, nvars))...))  # only the cell duals
    TDF = typeof(ForwardDiff.Dual(zero(TN), (zeros(TN, 2 * nvars))...))  # only the face duals

    # create the vector containing the independent variables
    ind_vars = zeros(TN, nvars * (nz + nextra))

    # result containers
    eos_res_dual = [EOSResults{TD}() for i = 1:(nz + nextra)]
    eos_res = [EOSResults{CDDTYPE}() for i = 1:(nz + nextra)]

    turb_res_dual = [TurbResults{TDF}() for i = 1:(nz + nextra)]
    turb_res = [TurbResults{FDDTYPE}() for i = 1:(nz + nextra)]

    # unpacked ind_vars
    lnT = [CellDualData(nvars, TN; is_ind_var=true, ind_var_i=vari[:lnT]) for i in 1:(nz+nextra)]
    lnρ = [CellDualData(nvars, TN; is_ind_var=true, ind_var_i=vari[:lnρ]) for i in 1:(nz+nextra)]
    lnr = [CellDualData(nvars, TN; is_ind_var=true, ind_var_i=vari[:lnr]) for i in 1:(nz+nextra)]
    L = [CellDualData(nvars, TN; is_ind_var=true, ind_var_i=vari[:lum]) for i in 1:(nz+nextra)]
    xa = Matrix{CDDTYPE}(undef,nz+nextra, nspecies)
    for k in 1:(nz+nextra)
        for i in 1:nspecies
            xa[k,i] = CellDualData(nvars, TN;
                        is_ind_var=true, ind_var_i=4+i) # 4 in here is the number of non-composition variables being solved
        end
    end

    xa_dual = zeros(TD, nz + nextra, nspecies)
    rates_dual = zeros(TD, nz + nextra, nrates)

    # mesh
    m = zeros(TN, nz + nextra)
    dm = zeros(TN, nz + nextra)

    # for some reason using zeros just creates a bunch of instances of the same object
    # so we just initialize a vector of undef
<<<<<<< HEAD
    κ = Vector{CDDTYPE}(undef, nz+nextra)  # zeros(CDDTYPE, nz+nextra)
=======
    lnP_face = Vector{FDDTYPE}(undef, nz+nextra)#zeros(FDDTYPE, nz+nextra)
    lnρ_face = Vector{FDDTYPE}(undef, nz+nextra)#zeros(FDDTYPE, nz+nextra)
    lnT_face = Vector{FDDTYPE}(undef, nz+nextra)#zeros(FDDTYPE, nz+nextra)
    κ_face = Vector{FDDTYPE}(undef, nz+nextra)#zeros(FDDTYPE, nz+nextra)
    ∇ₐ_face = Vector{FDDTYPE}(undef, nz+nextra)#zeros(FDDTYPE, nz+nextra)
    ∇ᵣ_face = Vector{FDDTYPE}(undef, nz+nextra)#zeros(FDDTYPE, nz+nextra)
    κ = Vector{CDDTYPE}(undef, nz+nextra)  # zeros(CDDTYPE, nz+nextra)
    ∇ᵣ = Vector{CDDTYPE}(undef, nz+nextra)
    flux_term = Vector{FDDTYPE}(undef, nz+nextra)#zeros(FDDTYPE, nz+nextra)
    mixing_type::Vector{Symbol} = repeat([:no_mixing], nz+nextra)
>>>>>>> baa91009
    for k in 1:(nz+nextra)
        lnP_face[k] = FaceDualData(nvars, TN)
        lnρ_face[k] = FaceDualData(nvars, TN)
        lnT_face[k] = FaceDualData(nvars, TN)
        κ_face[k] = FaceDualData(nvars, TN)
        ∇ₐ_face[k] = FaceDualData(nvars, TN)
        ∇ᵣ_face[k] = FaceDualData(nvars, TN)
        κ[k] = CellDualData(nvars, TN)
        ∇ᵣ[k] = CellDualData(nvars, TN)
        flux_term[k] = FaceDualData(nvars, TN)
    end

<<<<<<< HEAD
    rates = Matrix{CDDTYPE}(undef, nz+nextra, nrates)
    for k in 1:(nz+nextra)
        for i in 1:nrates
            rates[k,i] = CellDualData(nvars, TN)
=======
    rates_dual = zeros(TD, nz + nextra, nrates)
    rates = Matrix{CDDTYPE}(undef, nz + nextra, nrates)
    for k = 1:(nz + nextra)
        for i = 1:nrates
            rates[k, i] = CellDualData(nvars, TN)
>>>>>>> baa91009
        end
    end

    return StellarModelProperties(; ind_vars=ind_vars, model_number=zero(Int),
                                  nz=nz, m=m, dm=dm, mstar=zero(TN),
                                  dt=zero(TN), dt_next=zero(TN), time=zero(TN),
                                  eos_res_dual=eos_res_dual,
                                  eos_res=eos_res,
                                  turb_res_dual=turb_res_dual,
                                  turb_res=turb_res,
                                  flux_term=flux_term,
                                  lnT=lnT,
                                  lnρ=lnρ,
                                  lnr=lnr,
                                  L=L,
                                  xa=xa,
                                  xa_dual=xa_dual,
                                  lnP_face=lnP_face,
                                  lnρ_face=lnρ_face,
                                  lnT_face=lnT_face,
                                  κ_face=κ_face,
                                  ∇ₐ_face=∇ₐ_face,
                                  ∇ᵣ_face=∇ᵣ_face,
                                  ∇ᵣ=∇ᵣ,
                                  κ=κ,
                                  rates=rates,
                                  ϵ_nuc=zeros(nz + nextra),
                                  rates_dual=rates_dual,
                                  mixing_type=mixing_type)
end

"""
    function evaluate_stellar_model_properties!(sm, props::StellarModelProperties{TDual, TCellDualData}) where
        {TDual <: ForwardDiff.Dual, TCellDualData}

Evaluates the stellar model properties `props` from the `ind_vars` array. The goal is to save the 'state' of the
StellarModel so we can easily get properties like rates, eos, opacity values, and retrace if a retry is called.
This does _not_ update the mesh/ind_vars arrays.
"""
function evaluate_stellar_model_properties!(sm, props::StellarModelProperties{TN,TDual,TCellDualData}) where
         {TN<:Real,TDual<:ForwardDiff.Dual,TCellDualData}
    lnT_i = sm.vari[:lnT]
    lnρ_i = sm.vari[:lnρ]
    lnr_i = sm.vari[:lnr]
    L_i = sm.vari[:lum]

    Threads.@threads for i = 1:(props.nz)
        # update independent variables
        update_cell_dual_data_value!(props.lnT[i], props.ind_vars[(i-1)*(sm.nvars)+lnT_i])
        update_cell_dual_data_value!(props.lnρ[i], props.ind_vars[(i-1)*(sm.nvars)+lnρ_i])
        update_cell_dual_data_value!(props.lnr[i], props.ind_vars[(i-1)*(sm.nvars)+lnr_i])
        update_cell_dual_data_value!(props.L[i], props.ind_vars[(i-1)*(sm.nvars)+L_i])
        for j in 1:sm.network.nspecies
            update_cell_dual_data_value!(props.xa[i,j],
                            props.ind_vars[(i-1)*(sm.nvars)+(sm.nvars - sm.network.nspecies + j)])
            props.xa_dual[i,j] = get_cell_dual(props.xa[i,j])
        end

        lnT = get_cell_dual(props.lnT[i])
        lnρ = get_cell_dual(props.lnρ[i])
        xa = @view props.xa_dual[i, :]

        # evaluate EOS
        set_EOS_resultsTρ!(sm.eos, props.eos_res_dual[i], lnT, lnρ, xa, sm.network.species_names)
        #names = fieldnames(EOSResults)
        #for name in names
        #    dual = getfield(props.eos_res_dual[i], name)
        #    dual_cell_data = getfield(props.eos_res[i], name)
        #    update_cell_dual_data!(dual_cell_data, dual)
        #end
        update_cell_dual_data!(props.eos_res[i].T, props.eos_res_dual[i].T)
        update_cell_dual_data!(props.eos_res[i].P, props.eos_res_dual[i].P)
        update_cell_dual_data!(props.eos_res[i].ρ, props.eos_res_dual[i].ρ)
        update_cell_dual_data!(props.eos_res[i].lnT, props.eos_res_dual[i].lnT)
        update_cell_dual_data!(props.eos_res[i].lnP, props.eos_res_dual[i].lnP)
        update_cell_dual_data!(props.eos_res[i].lnρ, props.eos_res_dual[i].lnρ)
        update_cell_dual_data!(props.eos_res[i].Prad, props.eos_res_dual[i].Prad)
        update_cell_dual_data!(props.eos_res[i].μ, props.eos_res_dual[i].μ)
        update_cell_dual_data!(props.eos_res[i].α, props.eos_res_dual[i].α)
        update_cell_dual_data!(props.eos_res[i].β, props.eos_res_dual[i].β)
        update_cell_dual_data!(props.eos_res[i].δ, props.eos_res_dual[i].δ)
        update_cell_dual_data!(props.eos_res[i].χ_ρ, props.eos_res_dual[i].χ_ρ)
        update_cell_dual_data!(props.eos_res[i].χ_T, props.eos_res_dual[i].χ_T)
        update_cell_dual_data!(props.eos_res[i].u, props.eos_res_dual[i].u)
        update_cell_dual_data!(props.eos_res[i].cₚ, props.eos_res_dual[i].cₚ)
        update_cell_dual_data!(props.eos_res[i].∇ₐ, props.eos_res_dual[i].∇ₐ)
        update_cell_dual_data!(props.eos_res[i].Γ₁, props.eos_res_dual[i].Γ₁)

        # evaluate opacity
        κ_dual = get_opacity_resultsTρ(sm.opacity, lnT, lnρ, xa, sm.network.species_names)
        update_cell_dual_data!(props.κ[i], κ_dual)

        ∇ᵣ_dual = 3 * get_00_dual(props.κ[i]) * get_00_dual(props.L[i]) * LSUN *
                  exp(get_00_dual(props.eos_res[i].lnP)) /
                  (16π * CRAD * CLIGHT * CGRAV * props.m[i] * exp(4 * get_00_dual(props.lnT[i])))
        update_cell_dual_data!(props.∇ᵣ[i], ∇ᵣ_dual)

        # evaluate rates
        rates = @view props.rates_dual[i, :]
        set_rates_for_network!(rates, sm.network, exp(lnT), exp(lnρ), xa)
        for j in eachindex(rates)
            update_cell_dual_data!(props.rates[i, j], rates[j])
        end

        # compute eps_nuc
        props.ϵ_nuc[i] = 0.0
        for j in eachindex(rates)
            props.ϵ_nuc[i] += rates[j].value * sm.network.reactions[j].Qvalue
        end

        # TODO: this comparison mixes face and cell values
        if get_value(props.eos_res[i].∇ₐ) > get_value(props.∇ᵣ[i])
            props.mixing_type[i] = :no_mixing
        else
            props.mixing_type[i] = :convection
        end
    end

    # do face values next
    Threads.@threads for i = 1:(props.nz - 1)
        κ00 = get_face_00_dual(props.κ[i])
        κp1 = get_face_p1_dual(props.κ[i + 1])
        κface_dual = exp((props.dm[i] * log(κ00) + props.dm[i + 1] * log(κp1)) / (props.dm[i] + props.dm[i + 1]))
        update_face_dual_data!(props.κ_face[i], κface_dual)

        lnP₀ = get_face_00_dual(props.eos_res[i].lnP)
        lnP₊ = get_face_p1_dual(props.eos_res[i + 1].lnP)
        lnP_face_dual = (props.dm[i] * lnP₀ + props.dm[i + 1] * lnP₊) / (props.dm[i] + props.dm[i + 1])
        update_face_dual_data!(props.lnP_face[i], lnP_face_dual)

        lnρ₀ = get_face_00_dual(props.eos_res[i].lnρ)
        lnρ₊ = get_face_p1_dual(props.eos_res[i + 1].lnρ)
        lnρ_face_dual = (props.dm[i] * lnρ₀ + props.dm[i + 1] * lnρ₊) / (props.dm[i] + props.dm[i + 1])
        update_face_dual_data!(props.lnρ_face[i], lnρ_face_dual)

        lnT₀ = get_face_00_dual(props.eos_res[i].lnT)
        lnT₊ = get_face_p1_dual(props.eos_res[i + 1].lnT)
        lnT_face_dual = (props.dm[i] * lnT₀ + props.dm[i + 1] * lnT₊) / (props.dm[i] + props.dm[i + 1])
        update_face_dual_data!(props.lnT_face[i], lnT_face_dual)

        ∇ₐ_00 = get_face_00_dual(props.eos_res[i].∇ₐ)
        ∇ₐ_p1 = get_face_p1_dual(props.eos_res[i + 1].∇ₐ)
        ∇ₐ_face_dual = (props.dm[i] * ∇ₐ_00 + props.dm[i + 1] * ∇ₐ_p1) / (props.dm[i] + props.dm[i + 1])
        update_face_dual_data!(props.∇ₐ_face[i], ∇ₐ_face_dual)

        L₀_dual = get_face_00_dual(props.L[i]) * LSUN
        ∇ᵣ_dual = 3κface_dual * L₀_dual * exp(lnP_face_dual) /
                  (16π * CRAD * CLIGHT * CGRAV * props.m[i] * exp(4 * lnT_face_dual))
        update_face_dual_data!(props.∇ᵣ_face[i], ∇ᵣ_dual)

        δ_00 = get_face_00_dual(props.eos_res[i].δ)
        δ_p1 = get_face_p1_dual(props.eos_res[i + 1].δ)
        δ_face_dual = (props.dm[i] * δ_00 + props.dm[i + 1] * δ_p1) / (props.dm[i] + props.dm[i + 1])
        cₚ_00 = get_face_00_dual(props.eos_res[i].cₚ)
        cₚ_p1 = get_face_p1_dual(props.eos_res[i + 1].cₚ)
        cₚ_face_dual = (props.dm[i] * cₚ_00 + props.dm[i + 1] * cₚ_p1) / (props.dm[i] + props.dm[i + 1])

        r_dual = exp(get_face_00_dual(props.lnr[i]))
        ρ_face_dual = exp(lnρ_face_dual)
        set_turb_results!(sm.turbulence, props.turb_res_dual[i],
                    κface_dual, L₀_dual, ρ_face_dual, exp(lnP_face_dual), exp(lnT_face_dual), r_dual,
                    δ_face_dual, cₚ_face_dual, ∇ₐ_face_dual, props.m[i])
        update_face_dual_data!(props.turb_res[i].∇, props.turb_res_dual[i].∇)
        update_face_dual_data!(props.turb_res[i].∇ᵣ, props.turb_res_dual[i].∇ᵣ)
        update_face_dual_data!(props.turb_res[i].v_turb, props.turb_res_dual[i].v_turb)
        update_face_dual_data!(props.turb_res[i].D_turb, props.turb_res_dual[i].D_turb)
        update_face_dual_data!(props.turb_res[i].Γ, props.turb_res_dual[i].Γ)
        update_face_dual_data!(props.turb_res[i].Hₚ, props.turb_res_dual[i].Hₚ)

        flux_term_dual = (4π*r_dual^2*ρ_face_dual)^2*props.turb_res_dual[i].D_turb/
                            (0.5*(sm.props.dm[i]+sm.props.dm[i+1]))
        update_face_dual_data!(props.flux_term[i], flux_term_dual)
    end
end

"""
    function copy_mesh!(sm, props_in, props_out)

Copies over the mesh quantities, i.e., `nz`, `m`, `dm`, and `ind_vars` from `props_in` into `props_out`.
"""
function copy_mesh_properties!(sm, props_out, props_in)
    props_out.nz = props_in.nz
    Threads.@threads for i = 1:(props_in.nz)
        props_out.m[i] = props_in.m[i]
        props_out.dm[i] = props_in.dm[i]
        for j = 1:(sm.nvars)
            props_out.ind_vars[(i - 1) * sm.nvars + j] = props_in.ind_vars[(i - 1) * sm.nvars + j]
        end
    end
end

function copy_scalar_properties!(props_out, props_in)
    props_out.time = props_in.time
    props_out.dt = props_in.dt
    props_out.dt_next = props_in.dt
    props_out.model_number = props_in.model_number
    props_out.mstar = props_in.mstar
end<|MERGE_RESOLUTION|>--- conflicted
+++ resolved
@@ -96,9 +96,6 @@
 
     # for some reason using zeros just creates a bunch of instances of the same object
     # so we just initialize a vector of undef
-<<<<<<< HEAD
-    κ = Vector{CDDTYPE}(undef, nz+nextra)  # zeros(CDDTYPE, nz+nextra)
-=======
     lnP_face = Vector{FDDTYPE}(undef, nz+nextra)#zeros(FDDTYPE, nz+nextra)
     lnρ_face = Vector{FDDTYPE}(undef, nz+nextra)#zeros(FDDTYPE, nz+nextra)
     lnT_face = Vector{FDDTYPE}(undef, nz+nextra)#zeros(FDDTYPE, nz+nextra)
@@ -109,7 +106,6 @@
     ∇ᵣ = Vector{CDDTYPE}(undef, nz+nextra)
     flux_term = Vector{FDDTYPE}(undef, nz+nextra)#zeros(FDDTYPE, nz+nextra)
     mixing_type::Vector{Symbol} = repeat([:no_mixing], nz+nextra)
->>>>>>> baa91009
     for k in 1:(nz+nextra)
         lnP_face[k] = FaceDualData(nvars, TN)
         lnρ_face[k] = FaceDualData(nvars, TN)
@@ -122,18 +118,11 @@
         flux_term[k] = FaceDualData(nvars, TN)
     end
 
-<<<<<<< HEAD
-    rates = Matrix{CDDTYPE}(undef, nz+nextra, nrates)
-    for k in 1:(nz+nextra)
-        for i in 1:nrates
-            rates[k,i] = CellDualData(nvars, TN)
-=======
     rates_dual = zeros(TD, nz + nextra, nrates)
     rates = Matrix{CDDTYPE}(undef, nz + nextra, nrates)
     for k = 1:(nz + nextra)
         for i = 1:nrates
             rates[k, i] = CellDualData(nvars, TN)
->>>>>>> baa91009
         end
     end
 

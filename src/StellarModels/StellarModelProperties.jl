using ForwardDiff
using Jems.Turbulence

abstract type AbstractStellarModelProperties end

@kwdef mutable struct StellarModelProperties{TN,TDual,TDualFace,TCellDualData,TFaceDualData} <:
                      AbstractStellarModelProperties
    # scalar quantities
    dt::TN  # Timestep of the current evolutionary step (s)
    dt_next::TN
    time::TN  # Age of the model (s)
    model_number::Int
    mstar::TN  # Total model mass (g)

    # array of the values of the independent variables, everything should be reconstructable from this (mesh dependent)
    ind_vars::Vector{TN}
    nz::Int
    m::Vector{TN}
    dm::Vector{TN}

    eos_res_dual::Vector{EOSResults{TDual}}
    eos_res::Vector{EOSResults{TCellDualData}}

    # independent variables (duals constructed from the ind_vars array)
    # represents a staggered mesh: T, ρ and abundances are defined in the center of each cell, L and r on the outer face
    lnT::Vector{TCellDualData}  # [K]
    lnρ::Vector{TCellDualData}  # [g cm^-3]
    lnr::Vector{TCellDualData}  # [cm]
    L::Vector{TCellDualData}    # Lsun
    convfrac::Vector{TCellDualData}    # unitless
    xa::Matrix{TCellDualData}   # dim-less
    xa_dual::Matrix{TDual}      # only the cell duals wrt itself

    # opacity (cell centered)
    κ::Vector{TCellDualData}  # cm^2 g^-1
    ∇ᵣ::Vector{TCellDualData}  # dim-less

    # rates (cell centered)
    rates::Matrix{TCellDualData}  # g^-1 s^-1
    rates_dual::Matrix{TDual}     # only cell duals wrt itself
    eps_nuc::Vector{TN}

    # face values
    lnP_face::Vector{TFaceDualData}  # [dyne]
    lnT_face::Vector{TFaceDualData}  # [K]
    lnρ_face::Vector{TFaceDualData}  # [g cm^-3]
    κ_face::Vector{TFaceDualData}    # cm^2 g^-1
    ∇ₐ_face::Vector{TFaceDualData}   # dim-less
    ∇ᵣ_face::Vector{TFaceDualData}   # dim-less

    # turbulence (i.e. convection, face valued)
    turb_res_dual::Vector{TurbResults{TDualFace}}
    turb_res::Vector{TurbResults{TFaceDualData}}

<<<<<<< HEAD
    # flux term for mixing equations (4πr^2ρ)^2 D / dm
    flux_term::Vector{TFaceDualData}
=======
    ϵ_nuc::Vector{TN}
>>>>>>> f35d04b0

    mixing_type::Vector{Symbol}
end

function StellarModelProperties(nvars::Int, nz::Int, nextra::Int, nrates::Int, nspecies::Int, vari::Dict{Symbol,Int},
                                ::Type{TN}) where {TN<:Real}

    # define the types
    CDDTYPE = CellDualData{nvars + 1,3 * nvars + 1,TN}  # full dual arrays
    FDDTYPE = FaceDualData{2 * nvars + 1,3 * nvars + 1,TN}
    TD = typeof(ForwardDiff.Dual(zero(TN), (zeros(TN, nvars))...))  # only the cell duals
    TDF = typeof(ForwardDiff.Dual(zero(TN), (zeros(TN, 2 * nvars))...))  # only the face duals

    # create the vector containing the independent variables
    ind_vars = zeros(TN, nvars * (nz + nextra))

    # result containers
    eos_res_dual = [EOSResults{TD}() for i = 1:(nz + nextra)]
    eos_res = [EOSResults{CDDTYPE}() for i = 1:(nz + nextra)]

    turb_res_dual = [TurbResults{TDF}() for i = 1:(nz + nextra)]
    turb_res = [TurbResults{FDDTYPE}() for i = 1:(nz + nextra)]

    # unpacked ind_vars
<<<<<<< HEAD
    lnT = [CellDualData(nvars, TN; is_ind_var=true, ind_var_i=vari[:lnT]) for i in 1:(nz+nextra)]
    lnρ = [CellDualData(nvars, TN; is_ind_var=true, ind_var_i=vari[:lnρ]) for i in 1:(nz+nextra)]
    lnr = [CellDualData(nvars, TN; is_ind_var=true, ind_var_i=vari[:lnr]) for i in 1:(nz+nextra)]
    L = [CellDualData(nvars, TN; is_ind_var=true, ind_var_i=vari[:lum]) for i in 1:(nz+nextra)]
    convfrac = [CellDualData(nvars, TN; is_ind_var=true, ind_var_i=vari[:convfrac]) for i in 1:(nz+nextra)]
    xa = Matrix{CDDTYPE}(undef,nz+nextra, nspecies)
    for k in 1:(nz+nextra)
        for i in 1:nspecies
            xa[k,i] = CellDualData(nvars, TN;
                        is_ind_var=true, ind_var_i=5+i) # 5 in here is the number of non-composition variables being solved
=======
    lnT = [CellDualData(nvars, TN; is_ind_var=true, ind_var_i=vari[:lnT]) for i = 1:(nz + nextra)]
    lnρ = [CellDualData(nvars, TN; is_ind_var=true, ind_var_i=vari[:lnρ]) for i = 1:(nz + nextra)]
    lnr = [CellDualData(nvars, TN; is_ind_var=true, ind_var_i=vari[:lnr]) for i = 1:(nz + nextra)]
    L = [CellDualData(nvars, TN; is_ind_var=true, ind_var_i=vari[:lum]) for i = 1:(nz + nextra)]
    xa = Matrix{CDDTYPE}(undef, nz + nextra, nspecies)
    for k = 1:(nz + nextra)
        for i = 1:nspecies
            xa[k, i] = CellDualData(nvars, TN; is_ind_var=true, ind_var_i=4 + i)
>>>>>>> f35d04b0
        end
    end

    xa_dual = zeros(TD, nz + nextra, nspecies)
    rates_dual = zeros(TD, nz + nextra, nrates)

    # mesh
    m = zeros(TN, nz + nextra)
    dm = zeros(TN, nz + nextra)

    # for some reason using zeros just creates a bunch of instances of the same object
    # so we just initialize a vector of undef
<<<<<<< HEAD
    lnP_face = Vector{FDDTYPE}(undef, nz+nextra)#zeros(FDDTYPE, nz+nextra)
    lnρ_face = Vector{FDDTYPE}(undef, nz+nextra)#zeros(FDDTYPE, nz+nextra)
    lnT_face = Vector{FDDTYPE}(undef, nz+nextra)#zeros(FDDTYPE, nz+nextra)
    κ_face = Vector{FDDTYPE}(undef, nz+nextra)#zeros(FDDTYPE, nz+nextra)
    ∇ₐ_face = Vector{FDDTYPE}(undef, nz+nextra)#zeros(FDDTYPE, nz+nextra)
    ∇ᵣ_face = Vector{FDDTYPE}(undef, nz+nextra)#zeros(FDDTYPE, nz+nextra)
    κ = Vector{CDDTYPE}(undef, nz+nextra)  # zeros(CDDTYPE, nz+nextra)
    ∇ᵣ = Vector{CDDTYPE}(undef, nz+nextra)
    flux_term = Vector{FDDTYPE}(undef, nz+nextra)#zeros(FDDTYPE, nz+nextra)
    mixing_type::Vector{Symbol} = repeat([:no_mixing], nz+nextra)
    for k in 1:(nz+nextra)
=======
    lnP_face = Vector{FDDTYPE}(undef, nz + nextra)#zeros(FDDTYPE, nz+nextra)
    lnρ_face = Vector{FDDTYPE}(undef, nz + nextra)#zeros(FDDTYPE, nz+nextra)
    lnT_face = Vector{FDDTYPE}(undef, nz + nextra)#zeros(FDDTYPE, nz+nextra)
    κ_face = Vector{FDDTYPE}(undef, nz + nextra)#zeros(FDDTYPE, nz+nextra)
    ∇ₐ_face = Vector{FDDTYPE}(undef, nz + nextra)#zeros(FDDTYPE, nz+nextra)
    ∇ᵣ_face = Vector{FDDTYPE}(undef, nz + nextra)#zeros(FDDTYPE, nz+nextra)
    κ = Vector{CDDTYPE}(undef, nz + nextra)  # zeros(CDDTYPE, nz+nextra)
    ∇ᵣ = Vector{CDDTYPE}(undef, nz + nextra)
    mixing_type::Vector{Symbol} = repeat([:no_mixing], nz + nextra)
    for k = 1:(nz + nextra)
>>>>>>> f35d04b0
        lnP_face[k] = FaceDualData(nvars, TN)
        lnρ_face[k] = FaceDualData(nvars, TN)
        lnT_face[k] = FaceDualData(nvars, TN)
        κ_face[k] = FaceDualData(nvars, TN)
        ∇ₐ_face[k] = FaceDualData(nvars, TN)
        ∇ᵣ_face[k] = FaceDualData(nvars, TN)
        κ[k] = CellDualData(nvars, TN)
        ∇ᵣ[k] = CellDualData(nvars, TN)
        flux_term[k] = FaceDualData(nvars, TN)
    end

    rates = Matrix{CDDTYPE}(undef, nz + nextra, nrates)
    for k = 1:(nz + nextra)
        for i = 1:nrates
            rates[k, i] = CellDualData(nvars, TN)
        end
    end

    return StellarModelProperties(; ind_vars=ind_vars, model_number=zero(Int),
                                  nz=nz, m=m, dm=dm, mstar=zero(TN),
                                  dt=zero(TN), dt_next=zero(TN), time=zero(TN),
                                  eos_res_dual=eos_res_dual,
                                  eos_res=eos_res,
                                  turb_res_dual=turb_res_dual,
                                  turb_res=turb_res,
                                  flux_term=flux_term,
                                  lnT=lnT,
                                  lnρ=lnρ,
                                  lnr=lnr,
                                  L=L,
                                  convfrac=convfrac,
                                  xa=xa,
                                  xa_dual=xa_dual,
                                  lnP_face=lnP_face,
                                  lnρ_face=lnρ_face,
                                  lnT_face=lnT_face,
                                  κ_face=κ_face,
                                  ∇ₐ_face=∇ₐ_face,
                                  ∇ᵣ_face=∇ᵣ_face,
                                  ∇ᵣ=∇ᵣ,
                                  κ=κ,
                                  rates=rates,
                                  ϵ_nuc=zeros(nz + nextra),
                                  rates_dual=rates_dual,
                                  eps_nuc=zeros(nz + nextra),
                                  mixing_type=mixing_type)
end

"""
    function evaluate_stellar_model_properties!(sm, props::StellarModelProperties{TDual, TCellDualData}) where
        {TDual <: ForwardDiff.Dual, TCellDualData}

Evaluates the stellar model properties `props` from the `ind_vars` array. The goal is to save the 'state' of the
StellarModel so we can easily get properties like rates, eos, opacity values, and retrace if a retry is called.
This does _not_ update the mesh/ind_vars arrays.
"""
function evaluate_stellar_model_properties!(sm,
                                            props::StellarModelProperties{TN,TDual,TCellDualData}) where
         {TN<:Real,TDual<:ForwardDiff.Dual,TCellDualData}
    lnT_i = sm.vari[:lnT]
    lnρ_i = sm.vari[:lnρ]
    lnr_i = sm.vari[:lnr]
    L_i = sm.vari[:lum]
    convfrac_i = sm.vari[:convfrac]

    Threads.@threads for i = 1:(props.nz)
        # update independent variables
<<<<<<< HEAD
        update_cell_dual_data_value!(props.lnT[i], props.ind_vars[(i-1)*(sm.nvars)+lnT_i])
        update_cell_dual_data_value!(props.lnρ[i], props.ind_vars[(i-1)*(sm.nvars)+lnρ_i])
        update_cell_dual_data_value!(props.lnr[i], props.ind_vars[(i-1)*(sm.nvars)+lnr_i])
        update_cell_dual_data_value!(props.L[i], props.ind_vars[(i-1)*(sm.nvars)+L_i])
        update_cell_dual_data_value!(props.convfrac[i], props.ind_vars[(i-1)*(sm.nvars)+convfrac_i])
        for j in 1:sm.network.nspecies
            update_cell_dual_data_value!(props.xa[i,j],
                            props.ind_vars[(i-1)*(sm.nvars)+(sm.nvars - sm.network.nspecies + j)])
            props.xa_dual[i,j] = get_cell_dual(props.xa[i,j])
=======
        update_cell_dual_data_value!(props.lnT[i], props.ind_vars[(i - 1) * (sm.nvars) + lnT_i])
        update_cell_dual_data_value!(props.lnρ[i], props.ind_vars[(i - 1) * (sm.nvars) + lnρ_i])
        update_cell_dual_data_value!(props.lnr[i], props.ind_vars[(i - 1) * (sm.nvars) + lnr_i])
        update_cell_dual_data_value!(props.L[i], props.ind_vars[(i - 1) * (sm.nvars) + L_i])
        for j = 1:(sm.network.nspecies)
            update_cell_dual_data_value!(props.xa[i, j],
                                         props.ind_vars[(i - 1) * (sm.nvars) + (sm.nvars - sm.network.nspecies + j)])
            props.xa_dual[i, j] = get_cell_dual(props.xa[i, j])
>>>>>>> f35d04b0
        end

        lnT = get_cell_dual(props.lnT[i])
        lnρ = get_cell_dual(props.lnρ[i])
        xa = @view props.xa_dual[i, :]

        # evaluate EOS
        set_EOS_resultsTρ!(sm.eos, props.eos_res_dual[i], lnT, lnρ, xa, sm.network.species_names)
        #names = fieldnames(EOSResults)
        #for name in names
        #    dual = getfield(props.eos_res_dual[i], name)
        #    dual_cell_data = getfield(props.eos_res[i], name)
        #    update_cell_dual_data!(dual_cell_data, dual)
        #end
        update_cell_dual_data!(props.eos_res[i].T, props.eos_res_dual[i].T)
        update_cell_dual_data!(props.eos_res[i].P, props.eos_res_dual[i].P)
        update_cell_dual_data!(props.eos_res[i].ρ, props.eos_res_dual[i].ρ)
        update_cell_dual_data!(props.eos_res[i].lnT, props.eos_res_dual[i].lnT)
        update_cell_dual_data!(props.eos_res[i].lnP, props.eos_res_dual[i].lnP)
        update_cell_dual_data!(props.eos_res[i].lnρ, props.eos_res_dual[i].lnρ)
        update_cell_dual_data!(props.eos_res[i].Prad, props.eos_res_dual[i].Prad)
        update_cell_dual_data!(props.eos_res[i].μ, props.eos_res_dual[i].μ)
        update_cell_dual_data!(props.eos_res[i].α, props.eos_res_dual[i].α)
        update_cell_dual_data!(props.eos_res[i].β, props.eos_res_dual[i].β)
        update_cell_dual_data!(props.eos_res[i].δ, props.eos_res_dual[i].δ)
        update_cell_dual_data!(props.eos_res[i].χ_ρ, props.eos_res_dual[i].χ_ρ)
        update_cell_dual_data!(props.eos_res[i].χ_T, props.eos_res_dual[i].χ_T)
        update_cell_dual_data!(props.eos_res[i].u, props.eos_res_dual[i].u)
        update_cell_dual_data!(props.eos_res[i].cₚ, props.eos_res_dual[i].cₚ)
        update_cell_dual_data!(props.eos_res[i].∇ₐ, props.eos_res_dual[i].∇ₐ)
        update_cell_dual_data!(props.eos_res[i].Γ₁, props.eos_res_dual[i].Γ₁)

        # evaluate opacity
        κ_dual = get_opacity_resultsTρ(sm.opacity, lnT, lnρ, xa, sm.network.species_names)
        update_cell_dual_data!(props.κ[i], κ_dual)

        ∇ᵣ_dual = 3 * get_00_dual(props.κ[i]) * get_00_dual(props.L[i]) * LSUN *
                  exp(get_00_dual(props.eos_res[i].lnP)) /
                  (16π * CRAD * CLIGHT * CGRAV * props.m[i] * exp(4 * get_00_dual(props.lnT[i])))
        update_cell_dual_data!(props.∇ᵣ[i], ∇ᵣ_dual)

        # evaluate rates
        rates = @view props.rates_dual[i, :]
        set_rates_for_network!(rates, sm.network, props.eos_res_dual[i], xa)
        for j in eachindex(rates)
            update_cell_dual_data!(props.rates[i, j], rates[j])
        end

        # compute eps_nuc
        props.eps_nuc[i] = 0.0
        for j in eachindex(rates)
            props.eps_nuc[i] += sm.network.reactions[j].Qvalue * rates[j].value  # [1] because I need the float
        end

        props.ϵ_nuc[i] = 0.0
        for j in eachindex(rates)
            props.ϵ_nuc[i] += rates[j].value * sm.network.reactions[j].Qvalue
        end

        # TODO: this comparison mixes face and cell values
        if get_value(props.eos_res[i].∇ₐ) > get_value(props.∇ᵣ[i])
            props.mixing_type[i] = :no_mixing
        else
            props.mixing_type[i] = :convection
        end
    end

    # do face values next
    Threads.@threads for i = 1:(props.nz - 1)
        κ00 = get_face_00_dual(props.κ[i])
        κp1 = get_face_p1_dual(props.κ[i + 1])
        κface_dual = exp((props.dm[i] * log(κ00) + props.dm[i + 1] * log(κp1)) / (props.dm[i] + props.dm[i + 1]))
        update_face_dual_data!(props.κ_face[i], κface_dual)

        lnP₀ = get_face_00_dual(props.eos_res[i].lnP)
        lnP₊ = get_face_p1_dual(props.eos_res[i + 1].lnP)
        lnP_face_dual = (props.dm[i] * lnP₀ + props.dm[i + 1] * lnP₊) / (props.dm[i] + props.dm[i + 1])
        update_face_dual_data!(props.lnP_face[i], lnP_face_dual)

        lnρ₀ = get_face_00_dual(props.eos_res[i].lnρ)
        lnρ₊ = get_face_p1_dual(props.eos_res[i + 1].lnρ)
        lnρ_face_dual = (props.dm[i] * lnρ₀ + props.dm[i + 1] * lnρ₊) / (props.dm[i] + props.dm[i + 1])
        update_face_dual_data!(props.lnρ_face[i], lnρ_face_dual)

        lnT₀ = get_face_00_dual(props.eos_res[i].lnT)
        lnT₊ = get_face_p1_dual(props.eos_res[i + 1].lnT)
        lnT_face_dual = (props.dm[i] * lnT₀ + props.dm[i + 1] * lnT₊) / (props.dm[i] + props.dm[i + 1])
        update_face_dual_data!(props.lnT_face[i], lnT_face_dual)

        ∇ₐ_00 = get_face_00_dual(props.eos_res[i].∇ₐ)
        ∇ₐ_p1 = get_face_p1_dual(props.eos_res[i + 1].∇ₐ)
        ∇ₐ_face_dual = (props.dm[i] * ∇ₐ_00 + props.dm[i + 1] * ∇ₐ_p1) / (props.dm[i] + props.dm[i + 1])
        update_face_dual_data!(props.∇ₐ_face[i], ∇ₐ_face_dual)

        L₀_dual = get_face_00_dual(props.L[i]) * LSUN
        ∇ᵣ_dual = 3κface_dual * L₀_dual * exp(lnP_face_dual) /
                  (16π * CRAD * CLIGHT * CGRAV * props.m[i] * exp(4 * lnT_face_dual))
        update_face_dual_data!(props.∇ᵣ_face[i], ∇ᵣ_dual)

        δ_00 = get_face_00_dual(props.eos_res[i].δ)
        δ_p1 = get_face_p1_dual(props.eos_res[i + 1].δ)
        δ_face_dual = (props.dm[i] * δ_00 + props.dm[i + 1] * δ_p1) / (props.dm[i] + props.dm[i + 1])
        cₚ_00 = get_face_00_dual(props.eos_res[i].cₚ)
        cₚ_p1 = get_face_p1_dual(props.eos_res[i + 1].cₚ)
        cₚ_face_dual = (props.dm[i] * cₚ_00 + props.dm[i + 1] * cₚ_p1) / (props.dm[i] + props.dm[i + 1])

        r_dual = exp(get_face_00_dual(props.lnr[i]))
        ρ_face_dual = exp(lnρ_face_dual)
        set_turb_results!(sm.turbulence, props.turb_res_dual[i],
<<<<<<< HEAD
                    κface_dual, L₀_dual, ρ_face_dual, exp(lnP_face_dual), exp(lnT_face_dual), r_dual,
                    δ_face_dual, cₚ_face_dual, ∇ₐ_face_dual, props.m[i])
=======
                          κface_dual, L₀_dual, exp(lnρ_face_dual), exp(lnP_face_dual), exp(lnT_face_dual), r_dual,
                          δ_face_dual, cₚ_face_dual, ∇ₐ_face_dual, props.m[i])
>>>>>>> f35d04b0
        update_face_dual_data!(props.turb_res[i].∇, props.turb_res_dual[i].∇)
        update_face_dual_data!(props.turb_res[i].∇ᵣ, props.turb_res_dual[i].∇ᵣ)
        update_face_dual_data!(props.turb_res[i].v_turb, props.turb_res_dual[i].v_turb)
        update_face_dual_data!(props.turb_res[i].D_turb, props.turb_res_dual[i].D_turb)
        update_face_dual_data!(props.turb_res[i].Γ, props.turb_res_dual[i].Γ)
        update_face_dual_data!(props.turb_res[i].Hₚ, props.turb_res_dual[i].Hₚ)
<<<<<<< HEAD

        flux_term_dual = (4π*r_dual^2*ρ_face_dual)^2*props.turb_res_dual[i].D_turb/
                            (0.5*(sm.props.dm[i]+sm.props.dm[i+1]))
        update_face_dual_data!(props.flux_term[i], flux_term_dual)

=======
>>>>>>> f35d04b0
    end
end

"""
    function copy_mesh!(sm, props_in, props_out)

Copies over the mesh quantities, i.e., `nz`, `m`, `dm`, and `ind_vars` from `props_in` into `props_out`.
"""
function copy_mesh_properties!(sm, props_out, props_in)
    props_out.nz = props_in.nz
    Threads.@threads for i = 1:(props_in.nz)
        props_out.m[i] = props_in.m[i]
        props_out.dm[i] = props_in.dm[i]
        for j = 1:(sm.nvars)
            props_out.ind_vars[(i - 1) * sm.nvars + j] = props_in.ind_vars[(i - 1) * sm.nvars + j]
        end
    end
end

function copy_scalar_properties!(props_out, props_in)
    props_out.time = props_in.time
    props_out.dt = props_in.dt
    props_out.dt_next = props_in.dt
    props_out.model_number = props_in.model_number
    props_out.mstar = props_in.mstar
end<|MERGE_RESOLUTION|>--- conflicted
+++ resolved
@@ -52,12 +52,10 @@
     turb_res_dual::Vector{TurbResults{TDualFace}}
     turb_res::Vector{TurbResults{TFaceDualData}}
 
-<<<<<<< HEAD
     # flux term for mixing equations (4πr^2ρ)^2 D / dm
     flux_term::Vector{TFaceDualData}
-=======
+
     ϵ_nuc::Vector{TN}
->>>>>>> f35d04b0
 
     mixing_type::Vector{Symbol}
 end
@@ -82,7 +80,6 @@
     turb_res = [TurbResults{FDDTYPE}() for i = 1:(nz + nextra)]
 
     # unpacked ind_vars
-<<<<<<< HEAD
     lnT = [CellDualData(nvars, TN; is_ind_var=true, ind_var_i=vari[:lnT]) for i in 1:(nz+nextra)]
     lnρ = [CellDualData(nvars, TN; is_ind_var=true, ind_var_i=vari[:lnρ]) for i in 1:(nz+nextra)]
     lnr = [CellDualData(nvars, TN; is_ind_var=true, ind_var_i=vari[:lnr]) for i in 1:(nz+nextra)]
@@ -93,16 +90,6 @@
         for i in 1:nspecies
             xa[k,i] = CellDualData(nvars, TN;
                         is_ind_var=true, ind_var_i=5+i) # 5 in here is the number of non-composition variables being solved
-=======
-    lnT = [CellDualData(nvars, TN; is_ind_var=true, ind_var_i=vari[:lnT]) for i = 1:(nz + nextra)]
-    lnρ = [CellDualData(nvars, TN; is_ind_var=true, ind_var_i=vari[:lnρ]) for i = 1:(nz + nextra)]
-    lnr = [CellDualData(nvars, TN; is_ind_var=true, ind_var_i=vari[:lnr]) for i = 1:(nz + nextra)]
-    L = [CellDualData(nvars, TN; is_ind_var=true, ind_var_i=vari[:lum]) for i = 1:(nz + nextra)]
-    xa = Matrix{CDDTYPE}(undef, nz + nextra, nspecies)
-    for k = 1:(nz + nextra)
-        for i = 1:nspecies
-            xa[k, i] = CellDualData(nvars, TN; is_ind_var=true, ind_var_i=4 + i)
->>>>>>> f35d04b0
         end
     end
 
@@ -115,7 +102,6 @@
 
     # for some reason using zeros just creates a bunch of instances of the same object
     # so we just initialize a vector of undef
-<<<<<<< HEAD
     lnP_face = Vector{FDDTYPE}(undef, nz+nextra)#zeros(FDDTYPE, nz+nextra)
     lnρ_face = Vector{FDDTYPE}(undef, nz+nextra)#zeros(FDDTYPE, nz+nextra)
     lnT_face = Vector{FDDTYPE}(undef, nz+nextra)#zeros(FDDTYPE, nz+nextra)
@@ -127,18 +113,6 @@
     flux_term = Vector{FDDTYPE}(undef, nz+nextra)#zeros(FDDTYPE, nz+nextra)
     mixing_type::Vector{Symbol} = repeat([:no_mixing], nz+nextra)
     for k in 1:(nz+nextra)
-=======
-    lnP_face = Vector{FDDTYPE}(undef, nz + nextra)#zeros(FDDTYPE, nz+nextra)
-    lnρ_face = Vector{FDDTYPE}(undef, nz + nextra)#zeros(FDDTYPE, nz+nextra)
-    lnT_face = Vector{FDDTYPE}(undef, nz + nextra)#zeros(FDDTYPE, nz+nextra)
-    κ_face = Vector{FDDTYPE}(undef, nz + nextra)#zeros(FDDTYPE, nz+nextra)
-    ∇ₐ_face = Vector{FDDTYPE}(undef, nz + nextra)#zeros(FDDTYPE, nz+nextra)
-    ∇ᵣ_face = Vector{FDDTYPE}(undef, nz + nextra)#zeros(FDDTYPE, nz+nextra)
-    κ = Vector{CDDTYPE}(undef, nz + nextra)  # zeros(CDDTYPE, nz+nextra)
-    ∇ᵣ = Vector{CDDTYPE}(undef, nz + nextra)
-    mixing_type::Vector{Symbol} = repeat([:no_mixing], nz + nextra)
-    for k = 1:(nz + nextra)
->>>>>>> f35d04b0
         lnP_face[k] = FaceDualData(nvars, TN)
         lnρ_face[k] = FaceDualData(nvars, TN)
         lnT_face[k] = FaceDualData(nvars, TN)
@@ -206,7 +180,6 @@
 
     Threads.@threads for i = 1:(props.nz)
         # update independent variables
-<<<<<<< HEAD
         update_cell_dual_data_value!(props.lnT[i], props.ind_vars[(i-1)*(sm.nvars)+lnT_i])
         update_cell_dual_data_value!(props.lnρ[i], props.ind_vars[(i-1)*(sm.nvars)+lnρ_i])
         update_cell_dual_data_value!(props.lnr[i], props.ind_vars[(i-1)*(sm.nvars)+lnr_i])
@@ -216,16 +189,6 @@
             update_cell_dual_data_value!(props.xa[i,j],
                             props.ind_vars[(i-1)*(sm.nvars)+(sm.nvars - sm.network.nspecies + j)])
             props.xa_dual[i,j] = get_cell_dual(props.xa[i,j])
-=======
-        update_cell_dual_data_value!(props.lnT[i], props.ind_vars[(i - 1) * (sm.nvars) + lnT_i])
-        update_cell_dual_data_value!(props.lnρ[i], props.ind_vars[(i - 1) * (sm.nvars) + lnρ_i])
-        update_cell_dual_data_value!(props.lnr[i], props.ind_vars[(i - 1) * (sm.nvars) + lnr_i])
-        update_cell_dual_data_value!(props.L[i], props.ind_vars[(i - 1) * (sm.nvars) + L_i])
-        for j = 1:(sm.network.nspecies)
-            update_cell_dual_data_value!(props.xa[i, j],
-                                         props.ind_vars[(i - 1) * (sm.nvars) + (sm.nvars - sm.network.nspecies + j)])
-            props.xa_dual[i, j] = get_cell_dual(props.xa[i, j])
->>>>>>> f35d04b0
         end
 
         lnT = get_cell_dual(props.lnT[i])
@@ -335,27 +298,18 @@
         r_dual = exp(get_face_00_dual(props.lnr[i]))
         ρ_face_dual = exp(lnρ_face_dual)
         set_turb_results!(sm.turbulence, props.turb_res_dual[i],
-<<<<<<< HEAD
                     κface_dual, L₀_dual, ρ_face_dual, exp(lnP_face_dual), exp(lnT_face_dual), r_dual,
                     δ_face_dual, cₚ_face_dual, ∇ₐ_face_dual, props.m[i])
-=======
-                          κface_dual, L₀_dual, exp(lnρ_face_dual), exp(lnP_face_dual), exp(lnT_face_dual), r_dual,
-                          δ_face_dual, cₚ_face_dual, ∇ₐ_face_dual, props.m[i])
->>>>>>> f35d04b0
         update_face_dual_data!(props.turb_res[i].∇, props.turb_res_dual[i].∇)
         update_face_dual_data!(props.turb_res[i].∇ᵣ, props.turb_res_dual[i].∇ᵣ)
         update_face_dual_data!(props.turb_res[i].v_turb, props.turb_res_dual[i].v_turb)
         update_face_dual_data!(props.turb_res[i].D_turb, props.turb_res_dual[i].D_turb)
         update_face_dual_data!(props.turb_res[i].Γ, props.turb_res_dual[i].Γ)
         update_face_dual_data!(props.turb_res[i].Hₚ, props.turb_res_dual[i].Hₚ)
-<<<<<<< HEAD
 
         flux_term_dual = (4π*r_dual^2*ρ_face_dual)^2*props.turb_res_dual[i].D_turb/
                             (0.5*(sm.props.dm[i]+sm.props.dm[i+1]))
         update_face_dual_data!(props.flux_term[i], flux_term_dual)
-
-=======
->>>>>>> f35d04b0
     end
 end
 

using ForwardDiff

abstract type AbstractStellarModelProperties end

@kwdef mutable struct StellarModelProperties{TN, TDual, TCellDualData, TFaceDualData} <: AbstractStellarModelProperties
    # scalar quantities
    dt::TN  # Timestep of the current evolutionary step (s)
    dt_next::TN
    time::TN  # Age of the model (s)
    model_number::Int
    mstar::TN  # Total model mass (g)

    # array of the values of the independent variables, everything should be reconstructable from this (mesh dependent)
    ind_vars::Vector{TN}
    nz::Int
    m::Vector{TN}
    dm::Vector{TN}

    eos_res_dual::Vector{EOSResults{TDual}}
    eos_res::Vector{EOSResults{TCellDualData}}

    # independent variables (duals constructed from the ind_vars array)
    # represents a staggered mesh: T, ρ and abundances are defined in the center of each cell, L and r on the outer face
    lnT::Vector{TCellDualData}  # [K]
    lnρ::Vector{TCellDualData}  # [g cm^-3]
    lnr::Vector{TCellDualData}  # [cm]
    L::Vector{TCellDualData}    # Lsun
    xa::Matrix{TCellDualData}   # dim-less
    xa_dual::Matrix{TDual}      # only the cell duals wrt itself

    # opacity (cell centered)
    κ::Vector{TCellDualData}  # cm^2 g^-1

    # rates (cell centered)
    rates::Matrix{TCellDualData}  # g^-1 s^-1
    rates_dual::Matrix{TDual}     # only cell duals wrt itself

    # face values
    lnP_face::Vector{TFaceDualData}  # [dyne]
    lnT_face::Vector{TFaceDualData}  # [K]
    κ_face::Vector{TFaceDualData}    # cm^2 g^-1
    ∇ₐ_face::Vector{TFaceDualData}   # dim-less
    ∇ᵣ_face::Vector{TFaceDualData}   # dim-less
end

function StellarModelProperties(nvars::Int, nz::Int, nextra::Int,
                                nrates::Int, nspecies::Int, vari::Dict{Symbol, Int},
                                ::Type{TN}) where {TN<:Real}

    # define the types
    CDDTYPE = CellDualData{nvars+1,3*nvars+1,TN}  # full dual arrays
    FDDTYPE = FaceDualData{2*nvars+1,3*nvars+1,TN}
    TD = typeof(ForwardDiff.Dual(zero(TN), (zeros(TN, nvars))...))  # only the cell duals

    # create the vector containing the independent variables
    ind_vars = zeros(TN, nvars * (nz + nextra))

    eos_res_dual = [EOSResults{TD}() for i in 1:(nz+nextra)]
    eos_res = [EOSResults{CDDTYPE}() for i in 1:(nz+nextra)]

    lnT = [CellDualData(nvars, TN; is_ind_var=true, ind_var_i=vari[:lnT]) for i in 1:(nz+nextra)]
    lnρ = [CellDualData(nvars, TN; is_ind_var=true, ind_var_i=vari[:lnρ]) for i in 1:(nz+nextra)]
    lnr = [CellDualData(nvars, TN; is_ind_var=true, ind_var_i=vari[:lnr]) for i in 1:(nz+nextra)]
    L = [CellDualData(nvars, TN; is_ind_var=true, ind_var_i=vari[:lum]) for i in 1:(nz+nextra)]
    xa = Matrix{CDDTYPE}(undef,nz+nextra, nspecies)
    for k in 1:(nz+nextra)
        for i in 1:nspecies
            xa[k,i] = CellDualData(nvars, TN;
                        is_ind_var=true, ind_var_i=4+i)
        end
    end
    xa_dual = zeros(TD, nz+nextra, nspecies)
    rates_dual = zeros(TD, nz+nextra, nrates)
    m = zeros(TN, nz+nextra)
    dm = zeros(TN, nz+nextra)

    # for some reason using zeros just creates a bunch of instances of the same object
    # so we just initialize a vector of undef
<<<<<<< HEAD
=======
    lnP_face = Vector{FDDTYPE}(undef, nz+nextra)#zeros(FDDTYPE, nz+nextra)
    lnT_face = Vector{FDDTYPE}(undef, nz+nextra)#zeros(FDDTYPE, nz+nextra)
    κ_face = Vector{FDDTYPE}(undef, nz+nextra)#zeros(FDDTYPE, nz+nextra)
    ∇ₐ_face = Vector{FDDTYPE}(undef, nz+nextra)#zeros(FDDTYPE, nz+nextra)
    ∇ᵣ_face = Vector{FDDTYPE}(undef, nz+nextra)#zeros(FDDTYPE, nz+nextra)
>>>>>>> 4e9e7dce
    κ = Vector{CDDTYPE}(undef, nz+nextra)  # zeros(CDDTYPE, nz+nextra)
    for k in 1:(nz+nextra)
        lnP_face[k] = FaceDualData(nvars, TN)
        lnT_face[k] = FaceDualData(nvars, TN)
        κ_face[k] = FaceDualData(nvars, TN)
        ∇ₐ_face[k] = FaceDualData(nvars, TN)
        ∇ᵣ_face[k] = FaceDualData(nvars, TN)
        κ[k] = CellDualData(nvars, TN)
    end

    rates = Matrix{CDDTYPE}(undef, nz+nextra, nrates)
    for k in 1:(nz+nextra)
        for i in 1:nrates
            rates[k,i] = CellDualData(nvars, TN)
        end
    end

    return StellarModelProperties(;ind_vars=ind_vars, model_number=zero(Int),
                                  nz=nz, m=m, dm=dm, mstar=zero(TN),
                                  dt=zero(TN), dt_next=zero(TN), time=zero(TN),
                                  eos_res_dual=eos_res_dual,
                                  eos_res=eos_res,
                                  lnT=lnT,
                                  lnρ=lnρ,
                                  lnr=lnr,
                                  L=L,
                                  xa=xa,
                                  xa_dual=xa_dual,
                                  lnP_face=lnP_face,
                                  lnT_face=lnT_face,
                                  κ_face=κ_face,
                                  ∇ₐ_face=∇ₐ_face,
                                  ∇ᵣ_face=∇ᵣ_face,
                                  κ=κ,
                                  rates=rates,
                                  rates_dual=rates_dual)
end

"""
    function evaluate_stellar_model_properties!(sm, props::StellarModelProperties{TDual, TCellDualData}) where
        {TDual <: ForwardDiff.Dual, TCellDualData}

Evaluates the stellar model properties `props` from the `ind_vars` array. The goal is to save the 'state' of the
StellarModel so we can easily get properties like rates, eos, opacity values, and retrace if a retry is called.
This does _not_ update the mesh/ind_vars arrays.
"""
function evaluate_stellar_model_properties!(sm, props::StellarModelProperties{TN, TDual, TCellDualData}) where
                                                {TN<:Real, TDual<:ForwardDiff.Dual, TCellDualData}
    lnT_i = sm.vari[:lnT]
    lnρ_i = sm.vari[:lnρ]
    lnr_i = sm.vari[:lnr]
    L_i = sm.vari[:lum]

    Threads.@threads for i in 1:props.nz
        # update independent variables
        update_cell_dual_data_value!(props.lnT[i], props.ind_vars[(i-1)*(sm.nvars)+lnT_i])
        update_cell_dual_data_value!(props.lnρ[i], props.ind_vars[(i-1)*(sm.nvars)+lnρ_i])
        update_cell_dual_data_value!(props.lnr[i], props.ind_vars[(i-1)*(sm.nvars)+lnr_i])
        update_cell_dual_data_value!(props.L[i], props.ind_vars[(i-1)*(sm.nvars)+L_i])
        for j in 1:sm.network.nspecies
            update_cell_dual_data_value!(props.xa[i,j],
                            props.ind_vars[(i-1)*(sm.nvars)+(sm.nvars - sm.network.nspecies + j)])
            props.xa_dual[i,j] = get_cell_dual(props.xa[i,j])
        end

        lnT = get_cell_dual(props.lnT[i])
        lnρ = get_cell_dual(props.lnρ[i])
        xa = @view props.xa_dual[i,:]

        # evaluate EOS
        set_EOS_resultsTρ!(sm.eos, props.eos_res_dual[i], lnT, lnρ,
                            xa, sm.network.species_names)
        #names = fieldnames(EOSResults)
        #for name in names
        #    dual = getfield(props.eos_res_dual[i], name)
        #    dual_cell_data = getfield(props.eos_res[i], name)
        #    update_cell_dual_data!(dual_cell_data, dual)
        #end
        update_cell_dual_data!(props.eos_res[i].T, props.eos_res_dual[i].T)
        update_cell_dual_data!(props.eos_res[i].P, props.eos_res_dual[i].P)
        update_cell_dual_data!(props.eos_res[i].ρ, props.eos_res_dual[i].ρ)
        update_cell_dual_data!(props.eos_res[i].lnT, props.eos_res_dual[i].lnT)
        update_cell_dual_data!(props.eos_res[i].lnP, props.eos_res_dual[i].lnP)
        update_cell_dual_data!(props.eos_res[i].lnρ, props.eos_res_dual[i].lnρ)
        update_cell_dual_data!(props.eos_res[i].Prad, props.eos_res_dual[i].Prad)
        update_cell_dual_data!(props.eos_res[i].μ, props.eos_res_dual[i].μ)
        update_cell_dual_data!(props.eos_res[i].α, props.eos_res_dual[i].α)
        update_cell_dual_data!(props.eos_res[i].β, props.eos_res_dual[i].β)
        update_cell_dual_data!(props.eos_res[i].δ, props.eos_res_dual[i].δ)
        update_cell_dual_data!(props.eos_res[i].χ_ρ, props.eos_res_dual[i].χ_ρ)
        update_cell_dual_data!(props.eos_res[i].χ_T, props.eos_res_dual[i].χ_T)
        update_cell_dual_data!(props.eos_res[i].u, props.eos_res_dual[i].u)
        update_cell_dual_data!(props.eos_res[i].cₚ, props.eos_res_dual[i].cₚ)
        update_cell_dual_data!(props.eos_res[i].∇ₐ, props.eos_res_dual[i].∇ₐ)
        update_cell_dual_data!(props.eos_res[i].Γ₁, props.eos_res_dual[i].Γ₁)

        # evaluate opacity
        κ_dual = get_opacity_resultsTρ(sm.opacity, lnT, lnρ,
                    xa, sm.network.species_names)
        update_cell_dual_data!(props.κ[i], κ_dual)

        # evaluate rates
        rates = @view props.rates_dual[i,:]
        set_rates_for_network!(rates, sm.network, props.eos_res_dual[i], xa)
        for j in eachindex(rates)
            update_cell_dual_data!(props.rates[i,j], rates[j])
        end
    end

    # do face values next
    Threads.@threads for i in 1:props.nz - 1
        κ00 = get_face_00_dual(props.κ[i])
        κp1 = get_face_p1_dual(props.κ[i+1])
        κface_dual = exp((props.dm[i] * log(κ00) + props.dm[i + 1] * log(κp1)) / (props.dm[i] + props.dm[i + 1]))
        update_face_dual_data!(props.κ_face[i], κface_dual)

        lnP₀ = get_face_00_dual(props.eos_res[i].lnP)
        lnP₊ = get_face_p1_dual(props.eos_res[i+1].lnP)
        lnP_face_dual = (props.dm[i] * lnP₀ + props.dm[i + 1] * lnP₊)/(props.dm[i] + props.dm[i + 1])
        update_face_dual_data!(props.lnP_face[i], lnP_face_dual)

        lnT₀ = get_face_00_dual(props.eos_res[i].lnT)
        lnT₊ = get_face_p1_dual(props.eos_res[i+1].lnT)
        lnT_face_dual = (props.dm[i] * lnT₀ + props.dm[i + 1] * lnT₊)/(props.dm[i] + props.dm[i + 1])
        update_face_dual_data!(props.lnT_face[i], lnT_face_dual)

        ∇ₐ_00 = get_face_00_dual(props.eos_res[i].∇ₐ)
        ∇ₐ_p1 = get_face_p1_dual(props.eos_res[i+1].∇ₐ)
        ∇ₐ_face_dual = (props.dm[i] * ∇ₐ_00 + props.dm[i + 1] * ∇ₐ_p1)/(props.dm[i] + props.dm[i + 1])
        update_face_dual_data!(props.∇ₐ_face[i], ∇ₐ_face_dual)

        L₀_dual = get_face_00_dual(props.L[i])*LSUN
        ∇ᵣ_dual = 3κface_dual * L₀_dual * exp(lnP_face_dual) /
                    (16π * CRAD * CLIGHT * CGRAV * props.m[i] * exp(4*lnT_face_dual))
        update_face_dual_data!(props.∇ᵣ_face[i], ∇ᵣ_dual)
    end
end

"""
    function copy_mesh!(sm, props_in, props_out)

Copies over the mesh quantities, i.e., `nz`, `m`, `dm`, and `ind_vars` from `props_in` into `props_out`.
"""
function copy_mesh_properties!(sm, props_out, props_in)
    props_out.nz = props_in.nz
    Threads.@threads for i = 1:(props_in.nz)
        props_out.m[i] = props_in.m[i]
        props_out.dm[i] = props_in.dm[i]
        for j = 1:(sm.nvars)
            props_out.ind_vars[(i - 1) * sm.nvars + j] = props_in.ind_vars[(i - 1) * sm.nvars + j]
        end
    end
end

function copy_scalar_properties!(props_out, props_in)
    props_out.time = props_in.time
    props_out.dt = props_in.dt
    props_out.dt_next = props_in.dt
    props_out.model_number = props_in.model_number
    props_out.mstar = props_in.mstar
end<|MERGE_RESOLUTION|>--- conflicted
+++ resolved
@@ -76,14 +76,11 @@
 
     # for some reason using zeros just creates a bunch of instances of the same object
     # so we just initialize a vector of undef
-<<<<<<< HEAD
-=======
     lnP_face = Vector{FDDTYPE}(undef, nz+nextra)#zeros(FDDTYPE, nz+nextra)
     lnT_face = Vector{FDDTYPE}(undef, nz+nextra)#zeros(FDDTYPE, nz+nextra)
     κ_face = Vector{FDDTYPE}(undef, nz+nextra)#zeros(FDDTYPE, nz+nextra)
     ∇ₐ_face = Vector{FDDTYPE}(undef, nz+nextra)#zeros(FDDTYPE, nz+nextra)
     ∇ᵣ_face = Vector{FDDTYPE}(undef, nz+nextra)#zeros(FDDTYPE, nz+nextra)
->>>>>>> 4e9e7dce
     κ = Vector{CDDTYPE}(undef, nz+nextra)  # zeros(CDDTYPE, nz+nextra)
     for k in 1:(nz+nextra)
         lnP_face[k] = FaceDualData(nvars, TN)

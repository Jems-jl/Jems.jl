using ForwardDiff
using Jems.Turbulence

<<<<<<< HEAD
@kwdef mutable struct StellarModelProperties{TN, TDual, TDualFace, TCellDualData, TFaceDualData} <: AbstractModelProperties
=======
abstract type AbstractStellarModelProperties end

@kwdef mutable struct StellarModelProperties{TN,TDual,TDualFace,TCellDualData,TFaceDualData} <:
                      AbstractStellarModelProperties
>>>>>>> f35d04b0
    # scalar quantities
    dt::TN  # Timestep of the current evolutionary step (s)
    dt_next::TN
    time::TN  # Age of the model (s)
    model_number::Int
    mstar::TN  # Total model mass (g)

    # array of the values of the independent variables, everything should be reconstructable from this (mesh dependent)
    ind_vars::Vector{TN}
    nz::Int
    m::Vector{TN}
    dm::Vector{TN}

    eos_res_dual::Vector{EOSResults{TDual}}
    eos_res::Vector{EOSResults{TCellDualData}}

    # independent variables (duals constructed from the ind_vars array)
    # represents a staggered mesh: T, ρ and abundances are defined in the center of each cell, L and r on the outer face
    lnT::Vector{TCellDualData}  # [K]
    lnρ::Vector{TCellDualData}  # [g cm^-3]
    lnr::Vector{TCellDualData}  # [cm]
    L::Vector{TCellDualData}    # Lsun
    xa::Matrix{TCellDualData}   # dim-less
    xa_dual::Matrix{TDual}      # only the cell duals wrt itself

    # opacity (cell centered)
    κ::Vector{TCellDualData}  # cm^2 g^-1
    ∇ᵣ::Vector{TCellDualData}  # dim-less

    # rates (cell centered)
    rates::Matrix{TCellDualData}  # g^-1 s^-1
    rates_dual::Matrix{TDual}     # only cell duals wrt itself
    eps_nuc::Vector{TN}

    # face values
    lnP_face::Vector{TFaceDualData}  # [dyne]
    lnT_face::Vector{TFaceDualData}  # [K]
    lnρ_face::Vector{TFaceDualData}  # [g cm^-3]
    κ_face::Vector{TFaceDualData}    # cm^2 g^-1
    ∇ₐ_face::Vector{TFaceDualData}   # dim-less
    ∇ᵣ_face::Vector{TFaceDualData}   # dim-less

    # turbulence (i.e. convection, face valued)
    turb_res_dual::Vector{TurbResults{TDualFace}}
    turb_res::Vector{TurbResults{TFaceDualData}}

    ϵ_nuc::Vector{TN}
<<<<<<< HEAD
=======

    mixing_type::Vector{Symbol}
>>>>>>> f35d04b0
end

function StellarModelProperties(nvars::Int, nz::Int, nextra::Int, nrates::Int, nspecies::Int, vari::Dict{Symbol,Int},
                                ::Type{TN}) where {TN<:Real}

    # define the types
    CDDTYPE = CellDualData{nvars + 1,3 * nvars + 1,TN}  # full dual arrays
    FDDTYPE = FaceDualData{2 * nvars + 1,3 * nvars + 1,TN}
    TD = typeof(ForwardDiff.Dual(zero(TN), (zeros(TN, nvars))...))  # only the cell duals
    TDF = typeof(ForwardDiff.Dual(zero(TN), (zeros(TN, 2 * nvars))...))  # only the face duals

    # create the vector containing the independent variables
    ind_vars = zeros(TN, nvars * (nz + nextra))

<<<<<<< HEAD
    eos_res_dual = [EOSResults{TD}() for i in 1:(nz+nextra)]
    eos_res = [EOSResults{CDDTYPE}() for i in 1:(nz+nextra)]

    turb_res_dual = [TurbResults{TDF}() for i in 1:(nz+nextra)]
    turb_res = [TurbResults{FDDTYPE}() for i in 1:(nz+nextra)]

    lnT = [CellDualData(nvars, TN; is_ind_var=true, ind_var_i=vari[:lnT]) for i in 1:(nz+nextra)]
    lnρ = [CellDualData(nvars, TN; is_ind_var=true, ind_var_i=vari[:lnρ]) for i in 1:(nz+nextra)]
    lnr = [CellDualData(nvars, TN; is_ind_var=true, ind_var_i=vari[:lnr]) for i in 1:(nz+nextra)]
    L = [CellDualData(nvars, TN; is_ind_var=true, ind_var_i=vari[:lum]) for i in 1:(nz+nextra)]

    xa_dual = zeros(TD, nz + nextra, nspecies)
    xa = Matrix{CDDTYPE}(undef,nz+nextra, nspecies)
    for k in 1:(nz+nextra)
        for i in 1:nspecies
            xa[k,i] = CellDualData(nvars, TN; is_ind_var=true, ind_var_i=4+i)
        end
    end

    m = zeros(TN, nz+nextra)
    dm = zeros(TN, nz+nextra)
=======
    # result containers
    eos_res_dual = [EOSResults{TD}() for i = 1:(nz + nextra)]
    eos_res = [EOSResults{CDDTYPE}() for i = 1:(nz + nextra)]

    turb_res_dual = [TurbResults{TDF}() for i = 1:(nz + nextra)]
    turb_res = [TurbResults{FDDTYPE}() for i = 1:(nz + nextra)]

    # unpacked ind_vars
    lnT = [CellDualData(nvars, TN; is_ind_var=true, ind_var_i=vari[:lnT]) for i = 1:(nz + nextra)]
    lnρ = [CellDualData(nvars, TN; is_ind_var=true, ind_var_i=vari[:lnρ]) for i = 1:(nz + nextra)]
    lnr = [CellDualData(nvars, TN; is_ind_var=true, ind_var_i=vari[:lnr]) for i = 1:(nz + nextra)]
    L = [CellDualData(nvars, TN; is_ind_var=true, ind_var_i=vari[:lum]) for i = 1:(nz + nextra)]
    xa = Matrix{CDDTYPE}(undef, nz + nextra, nspecies)
    for k = 1:(nz + nextra)
        for i = 1:nspecies
            xa[k, i] = CellDualData(nvars, TN; is_ind_var=true, ind_var_i=4 + i)
        end
    end

    xa_dual = zeros(TD, nz + nextra, nspecies)
    rates_dual = zeros(TD, nz + nextra, nrates)

    # mesh
    m = zeros(TN, nz + nextra)
    dm = zeros(TN, nz + nextra)
>>>>>>> f35d04b0

    # for some reason using zeros just creates a bunch of instances of the same object
    # so we just initialize a vector of undef
    lnP_face = Vector{FDDTYPE}(undef, nz + nextra)#zeros(FDDTYPE, nz+nextra)
    lnρ_face = Vector{FDDTYPE}(undef, nz + nextra)#zeros(FDDTYPE, nz+nextra)
    lnT_face = Vector{FDDTYPE}(undef, nz + nextra)#zeros(FDDTYPE, nz+nextra)
    κ_face = Vector{FDDTYPE}(undef, nz + nextra)#zeros(FDDTYPE, nz+nextra)
    ∇ₐ_face = Vector{FDDTYPE}(undef, nz + nextra)#zeros(FDDTYPE, nz+nextra)
    ∇ᵣ_face = Vector{FDDTYPE}(undef, nz + nextra)#zeros(FDDTYPE, nz+nextra)
    κ = Vector{CDDTYPE}(undef, nz + nextra)  # zeros(CDDTYPE, nz+nextra)
    ∇ᵣ = Vector{CDDTYPE}(undef, nz + nextra)
    mixing_type::Vector{Symbol} = repeat([:no_mixing], nz + nextra)
    for k = 1:(nz + nextra)
        lnP_face[k] = FaceDualData(nvars, TN)
        lnρ_face[k] = FaceDualData(nvars, TN)
        lnT_face[k] = FaceDualData(nvars, TN)
        κ_face[k] = FaceDualData(nvars, TN)
        ∇ₐ_face[k] = FaceDualData(nvars, TN)
        ∇ᵣ_face[k] = FaceDualData(nvars, TN)
        κ[k] = CellDualData(nvars, TN)
        ∇ᵣ[k] = CellDualData(nvars, TN)
    end

<<<<<<< HEAD
    rates_dual = zeros(TD, nz + nextra, nrates)
    rates = Matrix{CDDTYPE}(undef, nz+nextra, nrates)
    for k in 1:(nz+nextra)
        for i in 1:nrates
            rates[k,i] = CellDualData(nvars, TN)
=======
    rates = Matrix{CDDTYPE}(undef, nz + nextra, nrates)
    for k = 1:(nz + nextra)
        for i = 1:nrates
            rates[k, i] = CellDualData(nvars, TN)
>>>>>>> f35d04b0
        end
    end

    return StellarModelProperties(; ind_vars=ind_vars, model_number=zero(Int),
                                  nz=nz, m=m, dm=dm, mstar=zero(TN),
                                  dt=zero(TN), dt_next=zero(TN), time=zero(TN),
                                  eos_res_dual=eos_res_dual,
                                  eos_res=eos_res,
                                  turb_res_dual=turb_res_dual,
                                  turb_res=turb_res,
                                  lnT=lnT,
                                  lnρ=lnρ,
                                  lnr=lnr,
                                  L=L,
                                  xa=xa,
                                  xa_dual=xa_dual,
                                  lnP_face=lnP_face,
                                  lnρ_face=lnρ_face,
                                  lnT_face=lnT_face,
                                  κ_face=κ_face,
                                  ∇ₐ_face=∇ₐ_face,
                                  ∇ᵣ_face=∇ᵣ_face,
                                  ∇ᵣ=∇ᵣ,
                                  κ=κ,
                                  rates=rates,
                                  ϵ_nuc=zeros(nz + nextra),
<<<<<<< HEAD
                                  rates_dual=rates_dual)
=======
                                  rates_dual=rates_dual,
                                  eps_nuc=zeros(nz + nextra),
                                  mixing_type=mixing_type)
>>>>>>> f35d04b0
end

"""
    function evaluate_stellar_model_properties!(sm, props::StellarModelProperties{TDual, TCellDualData}) where
        {TDual <: ForwardDiff.Dual, TCellDualData}

Evaluates the stellar model properties `props` from the `ind_vars` array. The goal is to save the 'state' of the
StellarModel so we can easily get properties like rates, eos, opacity values, and retrace if a retry is called.
This does _not_ update the mesh/ind_vars arrays.
"""
function evaluate_stellar_model_properties!(sm,
                                            props::StellarModelProperties{TN,TDual,TCellDualData}) where
         {TN<:Real,TDual<:ForwardDiff.Dual,TCellDualData}
    lnT_i = sm.vari[:lnT]
    lnρ_i = sm.vari[:lnρ]
    lnr_i = sm.vari[:lnr]
    L_i = sm.vari[:lum]

    Threads.@threads for i = 1:(props.nz)
        # update independent variables
        update_cell_dual_data_value!(props.lnT[i], props.ind_vars[(i - 1) * (sm.nvars) + lnT_i])
        update_cell_dual_data_value!(props.lnρ[i], props.ind_vars[(i - 1) * (sm.nvars) + lnρ_i])
        update_cell_dual_data_value!(props.lnr[i], props.ind_vars[(i - 1) * (sm.nvars) + lnr_i])
        update_cell_dual_data_value!(props.L[i], props.ind_vars[(i - 1) * (sm.nvars) + L_i])
        for j = 1:(sm.network.nspecies)
            update_cell_dual_data_value!(props.xa[i, j],
                                         props.ind_vars[(i - 1) * (sm.nvars) + (sm.nvars - sm.network.nspecies + j)])
            props.xa_dual[i, j] = get_cell_dual(props.xa[i, j])
        end

        lnT = get_cell_dual(props.lnT[i])
        lnρ = get_cell_dual(props.lnρ[i])
        xa = @view props.xa_dual[i, :]

        # evaluate EOS
        set_EOS_resultsTρ!(sm.eos, props.eos_res_dual[i], lnT, lnρ, xa, sm.network.species_names)
        #names = fieldnames(EOSResults)
        #for name in names
        #    dual = getfield(props.eos_res_dual[i], name)
        #    dual_cell_data = getfield(props.eos_res[i], name)
        #    update_cell_dual_data!(dual_cell_data, dual)
        #end
        update_cell_dual_data!(props.eos_res[i].T, props.eos_res_dual[i].T)
        update_cell_dual_data!(props.eos_res[i].P, props.eos_res_dual[i].P)
        update_cell_dual_data!(props.eos_res[i].ρ, props.eos_res_dual[i].ρ)
        update_cell_dual_data!(props.eos_res[i].lnT, props.eos_res_dual[i].lnT)
        update_cell_dual_data!(props.eos_res[i].lnP, props.eos_res_dual[i].lnP)
        update_cell_dual_data!(props.eos_res[i].lnρ, props.eos_res_dual[i].lnρ)
        update_cell_dual_data!(props.eos_res[i].Prad, props.eos_res_dual[i].Prad)
        update_cell_dual_data!(props.eos_res[i].μ, props.eos_res_dual[i].μ)
        update_cell_dual_data!(props.eos_res[i].α, props.eos_res_dual[i].α)
        update_cell_dual_data!(props.eos_res[i].β, props.eos_res_dual[i].β)
        update_cell_dual_data!(props.eos_res[i].δ, props.eos_res_dual[i].δ)
        update_cell_dual_data!(props.eos_res[i].χ_ρ, props.eos_res_dual[i].χ_ρ)
        update_cell_dual_data!(props.eos_res[i].χ_T, props.eos_res_dual[i].χ_T)
        update_cell_dual_data!(props.eos_res[i].u, props.eos_res_dual[i].u)
        update_cell_dual_data!(props.eos_res[i].cₚ, props.eos_res_dual[i].cₚ)
        update_cell_dual_data!(props.eos_res[i].∇ₐ, props.eos_res_dual[i].∇ₐ)
        update_cell_dual_data!(props.eos_res[i].Γ₁, props.eos_res_dual[i].Γ₁)

        # evaluate opacity
        κ_dual = get_opacity_resultsTρ(sm.opacity, lnT, lnρ, xa, sm.network.species_names)
        update_cell_dual_data!(props.κ[i], κ_dual)

        ∇ᵣ_dual = 3 * get_00_dual(props.κ[i]) * get_00_dual(props.L[i]) * LSUN *
                  exp(get_00_dual(props.eos_res[i].lnP)) /
                  (16π * CRAD * CLIGHT * CGRAV * props.m[i] * exp(4 * get_00_dual(props.lnT[i])))
        update_cell_dual_data!(props.∇ᵣ[i], ∇ᵣ_dual)

        # evaluate rates
<<<<<<< HEAD
        rates = @view props.rates_dual[i,:]
        set_rates_for_network!(rates, sm.network, exp(lnT), exp(lnρ), xa)
=======
        rates = @view props.rates_dual[i, :]
        set_rates_for_network!(rates, sm.network, props.eos_res_dual[i], xa)
>>>>>>> f35d04b0
        for j in eachindex(rates)
            update_cell_dual_data!(props.rates[i, j], rates[j])
        end

        # compute eps_nuc
        props.eps_nuc[i] = 0.0
        for j in eachindex(rates)
            props.eps_nuc[i] += sm.network.reactions[j].Qvalue * rates[j].value  # [1] because I need the float
        end

        props.ϵ_nuc[i] = 0.0
        for j in eachindex(rates)
            props.ϵ_nuc[i] += rates[j].value * sm.network.reactions[j].Qvalue
        end

        if get_value(props.eos_res[i].∇ₐ) > get_value(props.∇ᵣ[i])
            props.mixing_type[i] = :no_mixing
        else
            props.mixing_type[i] = :convection
        end

        props.ϵ_nuc[i] = 0.0
        for j in eachindex(rates)
            props.ϵ_nuc[i] += rates[j].value * sm.network.reactions[j].Qvalue
        end
    end

    # do face values next
    Threads.@threads for i = 1:(props.nz - 1)
        κ00 = get_face_00_dual(props.κ[i])
        κp1 = get_face_p1_dual(props.κ[i + 1])
        κface_dual = exp((props.dm[i] * log(κ00) + props.dm[i + 1] * log(κp1)) / (props.dm[i] + props.dm[i + 1]))
        update_face_dual_data!(props.κ_face[i], κface_dual)

        lnP₀ = get_face_00_dual(props.eos_res[i].lnP)
        lnP₊ = get_face_p1_dual(props.eos_res[i + 1].lnP)
        lnP_face_dual = (props.dm[i] * lnP₀ + props.dm[i + 1] * lnP₊) / (props.dm[i] + props.dm[i + 1])
        update_face_dual_data!(props.lnP_face[i], lnP_face_dual)

        lnρ₀ = get_face_00_dual(props.eos_res[i].lnρ)
        lnρ₊ = get_face_p1_dual(props.eos_res[i + 1].lnρ)
        lnρ_face_dual = (props.dm[i] * lnρ₀ + props.dm[i + 1] * lnρ₊) / (props.dm[i] + props.dm[i + 1])
        update_face_dual_data!(props.lnρ_face[i], lnρ_face_dual)

        lnT₀ = get_face_00_dual(props.eos_res[i].lnT)
        lnT₊ = get_face_p1_dual(props.eos_res[i + 1].lnT)
        lnT_face_dual = (props.dm[i] * lnT₀ + props.dm[i + 1] * lnT₊) / (props.dm[i] + props.dm[i + 1])
        update_face_dual_data!(props.lnT_face[i], lnT_face_dual)

        ∇ₐ_00 = get_face_00_dual(props.eos_res[i].∇ₐ)
        ∇ₐ_p1 = get_face_p1_dual(props.eos_res[i + 1].∇ₐ)
        ∇ₐ_face_dual = (props.dm[i] * ∇ₐ_00 + props.dm[i + 1] * ∇ₐ_p1) / (props.dm[i] + props.dm[i + 1])
        update_face_dual_data!(props.∇ₐ_face[i], ∇ₐ_face_dual)

        L₀_dual = get_face_00_dual(props.L[i]) * LSUN
        ∇ᵣ_dual = 3κface_dual * L₀_dual * exp(lnP_face_dual) /
                  (16π * CRAD * CLIGHT * CGRAV * props.m[i] * exp(4 * lnT_face_dual))
        update_face_dual_data!(props.∇ᵣ_face[i], ∇ᵣ_dual)

        δ_00 = get_face_00_dual(props.eos_res[i].δ)
        δ_p1 = get_face_p1_dual(props.eos_res[i + 1].δ)
        δ_face_dual = (props.dm[i] * δ_00 + props.dm[i + 1] * δ_p1) / (props.dm[i] + props.dm[i + 1])
        cₚ_00 = get_face_00_dual(props.eos_res[i].cₚ)
        cₚ_p1 = get_face_p1_dual(props.eos_res[i + 1].cₚ)
        cₚ_face_dual = (props.dm[i] * cₚ_00 + props.dm[i + 1] * cₚ_p1) / (props.dm[i] + props.dm[i + 1])

        r_dual = exp(get_face_00_dual(props.lnr[i]))
        set_turb_results!(sm.turbulence, props.turb_res_dual[i],
                          κface_dual, L₀_dual, exp(lnρ_face_dual), exp(lnP_face_dual), exp(lnT_face_dual), r_dual,
                          δ_face_dual, cₚ_face_dual, ∇ₐ_face_dual, props.m[i])
        update_face_dual_data!(props.turb_res[i].∇, props.turb_res_dual[i].∇)
        update_face_dual_data!(props.turb_res[i].∇ᵣ, props.turb_res_dual[i].∇ᵣ)
        update_face_dual_data!(props.turb_res[i].v_turb, props.turb_res_dual[i].v_turb)
        update_face_dual_data!(props.turb_res[i].D_turb, props.turb_res_dual[i].D_turb)
        update_face_dual_data!(props.turb_res[i].Γ, props.turb_res_dual[i].Γ)
        update_face_dual_data!(props.turb_res[i].Hₚ, props.turb_res_dual[i].Hₚ)
    end
end

"""
    function copy_mesh!(sm, props_in, props_out)

Copies over the mesh quantities, i.e., `nz`, `m`, `dm`, and `ind_vars` from `props_in` into `props_out`.
"""
function copy_mesh_properties!(sm, props_out, props_in)
    props_out.nz = props_in.nz
    Threads.@threads for i = 1:(props_in.nz)
        props_out.m[i] = props_in.m[i]
        props_out.dm[i] = props_in.dm[i]
        for j = 1:(sm.nvars)
            props_out.ind_vars[(i - 1) * sm.nvars + j] = props_in.ind_vars[(i - 1) * sm.nvars + j]
        end
    end
end

function copy_scalar_properties!(props_out, props_in)
    props_out.time = props_in.time
    props_out.dt = props_in.dt
    props_out.dt_next = props_in.dt
    props_out.model_number = props_in.model_number
    props_out.mstar = props_in.mstar
end<|MERGE_RESOLUTION|>--- conflicted
+++ resolved
@@ -1,14 +1,7 @@
 using ForwardDiff
 using Jems.Turbulence
 
-<<<<<<< HEAD
 @kwdef mutable struct StellarModelProperties{TN, TDual, TDualFace, TCellDualData, TFaceDualData} <: AbstractModelProperties
-=======
-abstract type AbstractStellarModelProperties end
-
-@kwdef mutable struct StellarModelProperties{TN,TDual,TDualFace,TCellDualData,TFaceDualData} <:
-                      AbstractStellarModelProperties
->>>>>>> f35d04b0
     # scalar quantities
     dt::TN  # Timestep of the current evolutionary step (s)
     dt_next::TN
@@ -41,7 +34,6 @@
     # rates (cell centered)
     rates::Matrix{TCellDualData}  # g^-1 s^-1
     rates_dual::Matrix{TDual}     # only cell duals wrt itself
-    eps_nuc::Vector{TN}
 
     # face values
     lnP_face::Vector{TFaceDualData}  # [dyne]
@@ -56,11 +48,8 @@
     turb_res::Vector{TurbResults{TFaceDualData}}
 
     ϵ_nuc::Vector{TN}
-<<<<<<< HEAD
-=======
 
     mixing_type::Vector{Symbol}
->>>>>>> f35d04b0
 end
 
 function StellarModelProperties(nvars::Int, nz::Int, nextra::Int, nrates::Int, nspecies::Int, vari::Dict{Symbol,Int},
@@ -75,29 +64,6 @@
     # create the vector containing the independent variables
     ind_vars = zeros(TN, nvars * (nz + nextra))
 
-<<<<<<< HEAD
-    eos_res_dual = [EOSResults{TD}() for i in 1:(nz+nextra)]
-    eos_res = [EOSResults{CDDTYPE}() for i in 1:(nz+nextra)]
-
-    turb_res_dual = [TurbResults{TDF}() for i in 1:(nz+nextra)]
-    turb_res = [TurbResults{FDDTYPE}() for i in 1:(nz+nextra)]
-
-    lnT = [CellDualData(nvars, TN; is_ind_var=true, ind_var_i=vari[:lnT]) for i in 1:(nz+nextra)]
-    lnρ = [CellDualData(nvars, TN; is_ind_var=true, ind_var_i=vari[:lnρ]) for i in 1:(nz+nextra)]
-    lnr = [CellDualData(nvars, TN; is_ind_var=true, ind_var_i=vari[:lnr]) for i in 1:(nz+nextra)]
-    L = [CellDualData(nvars, TN; is_ind_var=true, ind_var_i=vari[:lum]) for i in 1:(nz+nextra)]
-
-    xa_dual = zeros(TD, nz + nextra, nspecies)
-    xa = Matrix{CDDTYPE}(undef,nz+nextra, nspecies)
-    for k in 1:(nz+nextra)
-        for i in 1:nspecies
-            xa[k,i] = CellDualData(nvars, TN; is_ind_var=true, ind_var_i=4+i)
-        end
-    end
-
-    m = zeros(TN, nz+nextra)
-    dm = zeros(TN, nz+nextra)
-=======
     # result containers
     eos_res_dual = [EOSResults{TD}() for i = 1:(nz + nextra)]
     eos_res = [EOSResults{CDDTYPE}() for i = 1:(nz + nextra)]
@@ -123,7 +89,6 @@
     # mesh
     m = zeros(TN, nz + nextra)
     dm = zeros(TN, nz + nextra)
->>>>>>> f35d04b0
 
     # for some reason using zeros just creates a bunch of instances of the same object
     # so we just initialize a vector of undef
@@ -147,18 +112,11 @@
         ∇ᵣ[k] = CellDualData(nvars, TN)
     end
 
-<<<<<<< HEAD
     rates_dual = zeros(TD, nz + nextra, nrates)
-    rates = Matrix{CDDTYPE}(undef, nz+nextra, nrates)
-    for k in 1:(nz+nextra)
-        for i in 1:nrates
-            rates[k,i] = CellDualData(nvars, TN)
-=======
     rates = Matrix{CDDTYPE}(undef, nz + nextra, nrates)
     for k = 1:(nz + nextra)
         for i = 1:nrates
             rates[k, i] = CellDualData(nvars, TN)
->>>>>>> f35d04b0
         end
     end
 
@@ -185,13 +143,8 @@
                                   κ=κ,
                                   rates=rates,
                                   ϵ_nuc=zeros(nz + nextra),
-<<<<<<< HEAD
-                                  rates_dual=rates_dual)
-=======
                                   rates_dual=rates_dual,
-                                  eps_nuc=zeros(nz + nextra),
                                   mixing_type=mixing_type)
->>>>>>> f35d04b0
 end
 
 """
@@ -202,8 +155,7 @@
 StellarModel so we can easily get properties like rates, eos, opacity values, and retrace if a retry is called.
 This does _not_ update the mesh/ind_vars arrays.
 """
-function evaluate_stellar_model_properties!(sm,
-                                            props::StellarModelProperties{TN,TDual,TCellDualData}) where
+function evaluate_stellar_model_properties!(sm, props::StellarModelProperties{TN,TDual,TCellDualData}) where
          {TN<:Real,TDual<:ForwardDiff.Dual,TCellDualData}
     lnT_i = sm.vari[:lnT]
     lnρ_i = sm.vari[:lnρ]
@@ -262,23 +214,13 @@
         update_cell_dual_data!(props.∇ᵣ[i], ∇ᵣ_dual)
 
         # evaluate rates
-<<<<<<< HEAD
-        rates = @view props.rates_dual[i,:]
+        rates = @view props.rates_dual[i, :]
         set_rates_for_network!(rates, sm.network, exp(lnT), exp(lnρ), xa)
-=======
-        rates = @view props.rates_dual[i, :]
-        set_rates_for_network!(rates, sm.network, props.eos_res_dual[i], xa)
->>>>>>> f35d04b0
         for j in eachindex(rates)
             update_cell_dual_data!(props.rates[i, j], rates[j])
         end
 
         # compute eps_nuc
-        props.eps_nuc[i] = 0.0
-        for j in eachindex(rates)
-            props.eps_nuc[i] += sm.network.reactions[j].Qvalue * rates[j].value  # [1] because I need the float
-        end
-
         props.ϵ_nuc[i] = 0.0
         for j in eachindex(rates)
             props.ϵ_nuc[i] += rates[j].value * sm.network.reactions[j].Qvalue
@@ -288,11 +230,6 @@
             props.mixing_type[i] = :no_mixing
         else
             props.mixing_type[i] = :convection
-        end
-
-        props.ϵ_nuc[i] = 0.0
-        for j in eachindex(rates)
-            props.ϵ_nuc[i] += rates[j].value * sm.network.reactions[j].Qvalue
         end
     end
 

using ForwardDiff
using Jems.Turbulence

abstract type AbstractStellarModelProperties end

@kwdef mutable struct StellarModelProperties{TN, TDual, TDualFace, TCellDualData, TFaceDualData} <: AbstractStellarModelProperties
    # scalar quantities
    dt::TN  # Timestep of the current evolutionary step (s)
    dt_next::TN
    time::TN  # Age of the model (s)
    model_number::Int
    mstar::TN  # Total model mass (g)

    # array of the values of the independent variables, everything should be reconstructable from this (mesh dependent)
    ind_vars::Vector{TN}
    nz::Int
    m::Vector{TN}
    dm::Vector{TN}

    eos_res_dual::Vector{EOSResults{TDual}}
    eos_res::Vector{EOSResults{TCellDualData}}

    # independent variables (duals constructed from the ind_vars array)
    # represents a staggered mesh: T, ρ and abundances are defined in the center of each cell, L and r on the outer face
    lnT::Vector{TCellDualData}  # [K]
    lnρ::Vector{TCellDualData}  # [g cm^-3]
    lnr::Vector{TCellDualData}  # [cm]
    L::Vector{TCellDualData}    # Lsun
    xa::Matrix{TCellDualData}   # dim-less
    xa_dual::Matrix{TDual}      # only the cell duals wrt itself

    # opacity (cell centered)
    κ::Vector{TCellDualData}  # cm^2 g^-1
    ∇ᵣ::Vector{TCellDualData}  # dim-less

    # rates (cell centered)
    rates::Matrix{TCellDualData}  # g^-1 s^-1
    rates_dual::Matrix{TDual}     # only cell duals wrt itself

    # face values
    lnP_face::Vector{TFaceDualData}  # [dyne]
    lnT_face::Vector{TFaceDualData}  # [K]
    lnρ_face::Vector{TFaceDualData}  # [g cm^-3]
    κ_face::Vector{TFaceDualData}    # cm^2 g^-1
    ∇ₐ_face::Vector{TFaceDualData}   # dim-less
    ∇ᵣ_face::Vector{TFaceDualData}   # dim-less

    # turbulence (i.e. convection, face valued)
    turb_res_dual::Vector{TurbResults{TDualFace}}
    turb_res::Vector{TurbResults{TFaceDualData}}

<<<<<<< HEAD
    ϵ_nuc::Vector{TN}
=======
    mixing_type::Vector{Symbol}
>>>>>>> 7c259841
end

function StellarModelProperties(nvars::Int, nz::Int, nextra::Int,
                                nrates::Int, nspecies::Int, vari::Dict{Symbol, Int},
                                ::Type{TN}) where {TN<:Real}

    # define the types
    CDDTYPE = CellDualData{nvars+1,3*nvars+1,TN}  # full dual arrays
    FDDTYPE = FaceDualData{2*nvars+1,3*nvars+1,TN}
    TD = typeof(ForwardDiff.Dual(zero(TN), (zeros(TN, nvars))...))  # only the cell duals
    TDF = typeof(ForwardDiff.Dual(zero(TN), (zeros(TN, 2*nvars))...))  # only the face duals

    # create the vector containing the independent variables
    ind_vars = zeros(TN, nvars * (nz + nextra))

    # result containers
    eos_res_dual = [EOSResults{TD}() for i in 1:(nz+nextra)]
    eos_res = [EOSResults{CDDTYPE}() for i in 1:(nz+nextra)]

    turb_res_dual = [TurbResults{TDF}() for i in 1:(nz+nextra)]
    turb_res = [TurbResults{FDDTYPE}() for i in 1:(nz+nextra)]

    # unpacked ind_vars
    lnT = [CellDualData(nvars, TN; is_ind_var=true, ind_var_i=vari[:lnT]) for i in 1:(nz+nextra)]
    lnρ = [CellDualData(nvars, TN; is_ind_var=true, ind_var_i=vari[:lnρ]) for i in 1:(nz+nextra)]
    lnr = [CellDualData(nvars, TN; is_ind_var=true, ind_var_i=vari[:lnr]) for i in 1:(nz+nextra)]
    L = [CellDualData(nvars, TN; is_ind_var=true, ind_var_i=vari[:lum]) for i in 1:(nz+nextra)]
    xa = Matrix{CDDTYPE}(undef,nz+nextra, nspecies)
    for k in 1:(nz+nextra)
        for i in 1:nspecies
            xa[k,i] = CellDualData(nvars, TN;
                        is_ind_var=true, ind_var_i=4+i)
        end
    end

    xa_dual = zeros(TD, nz+nextra, nspecies)
    rates_dual = zeros(TD, nz+nextra, nrates)

    # mesh
    m = zeros(TN, nz+nextra)
    dm = zeros(TN, nz+nextra)

    # for some reason using zeros just creates a bunch of instances of the same object
    # so we just initialize a vector of undef
    lnP_face = Vector{FDDTYPE}(undef, nz+nextra)#zeros(FDDTYPE, nz+nextra)
    lnρ_face = Vector{FDDTYPE}(undef, nz+nextra)#zeros(FDDTYPE, nz+nextra)
    lnT_face = Vector{FDDTYPE}(undef, nz+nextra)#zeros(FDDTYPE, nz+nextra)
    κ_face = Vector{FDDTYPE}(undef, nz+nextra)#zeros(FDDTYPE, nz+nextra)
    ∇ₐ_face = Vector{FDDTYPE}(undef, nz+nextra)#zeros(FDDTYPE, nz+nextra)
    ∇ᵣ_face = Vector{FDDTYPE}(undef, nz+nextra)#zeros(FDDTYPE, nz+nextra)
    κ = Vector{CDDTYPE}(undef, nz+nextra)  # zeros(CDDTYPE, nz+nextra)
    ∇ᵣ = Vector{CDDTYPE}(undef, nz+nextra)
    mixing_type::Vector{Symbol} = repeat([:no_mixing], nz+nextra)
    for k in 1:(nz+nextra)
        lnP_face[k] = FaceDualData(nvars, TN)
        lnρ_face[k] = FaceDualData(nvars, TN)
        lnT_face[k] = FaceDualData(nvars, TN)
        κ_face[k] = FaceDualData(nvars, TN)
        ∇ₐ_face[k] = FaceDualData(nvars, TN)
        ∇ᵣ_face[k] = FaceDualData(nvars, TN)
        κ[k] = CellDualData(nvars, TN)
        ∇ᵣ[k] = CellDualData(nvars, TN)
    end

    rates = Matrix{CDDTYPE}(undef, nz+nextra, nrates)
    for k in 1:(nz+nextra)
        for i in 1:nrates
            rates[k,i] = CellDualData(nvars, TN)
        end
    end

    return StellarModelProperties(;ind_vars=ind_vars, model_number=zero(Int),
                                  nz=nz, m=m, dm=dm, mstar=zero(TN),
                                  dt=zero(TN), dt_next=zero(TN), time=zero(TN),
                                  eos_res_dual=eos_res_dual,
                                  eos_res=eos_res,
                                  turb_res_dual=turb_res_dual,
                                  turb_res=turb_res,
                                  lnT=lnT,
                                  lnρ=lnρ,
                                  lnr=lnr,
                                  L=L,
                                  xa=xa,
                                  xa_dual=xa_dual,
                                  lnP_face=lnP_face,
                                  lnρ_face=lnρ_face,
                                  lnT_face=lnT_face,
                                  κ_face=κ_face,
                                  ∇ₐ_face=∇ₐ_face,
                                  ∇ᵣ_face=∇ᵣ_face,
                                  ∇ᵣ=∇ᵣ,
                                  κ=κ,
                                  rates=rates,
<<<<<<< HEAD
                                  ϵ_nuc=zeros(nz + nextra),
                                  rates_dual=rates_dual)
=======
                                  rates_dual=rates_dual,
                                  mixing_type=mixing_type)
>>>>>>> 7c259841
end

"""
    function evaluate_stellar_model_properties!(sm, props::StellarModelProperties{TDual, TCellDualData}) where
        {TDual <: ForwardDiff.Dual, TCellDualData}

Evaluates the stellar model properties `props` from the `ind_vars` array. The goal is to save the 'state' of the
StellarModel so we can easily get properties like rates, eos, opacity values, and retrace if a retry is called.
This does _not_ update the mesh/ind_vars arrays.
"""
function evaluate_stellar_model_properties!(sm, props::StellarModelProperties{TN, TDual, TCellDualData}) where
                                                {TN<:Real, TDual<:ForwardDiff.Dual, TCellDualData}
    lnT_i = sm.vari[:lnT]
    lnρ_i = sm.vari[:lnρ]
    lnr_i = sm.vari[:lnr]
    L_i = sm.vari[:lum]

    Threads.@threads for i in 1:props.nz
        # update independent variables
        update_cell_dual_data_value!(props.lnT[i], props.ind_vars[(i-1)*(sm.nvars)+lnT_i])
        update_cell_dual_data_value!(props.lnρ[i], props.ind_vars[(i-1)*(sm.nvars)+lnρ_i])
        update_cell_dual_data_value!(props.lnr[i], props.ind_vars[(i-1)*(sm.nvars)+lnr_i])
        update_cell_dual_data_value!(props.L[i], props.ind_vars[(i-1)*(sm.nvars)+L_i])
        for j in 1:sm.network.nspecies
            update_cell_dual_data_value!(props.xa[i,j],
                            props.ind_vars[(i-1)*(sm.nvars)+(sm.nvars - sm.network.nspecies + j)])
            props.xa_dual[i,j] = get_cell_dual(props.xa[i,j])
        end

        lnT = get_cell_dual(props.lnT[i])
        lnρ = get_cell_dual(props.lnρ[i])
        xa = @view props.xa_dual[i,:]

        # evaluate EOS
        set_EOS_resultsTρ!(sm.eos, props.eos_res_dual[i], lnT, lnρ,
                            xa, sm.network.species_names)
        #names = fieldnames(EOSResults)
        #for name in names
        #    dual = getfield(props.eos_res_dual[i], name)
        #    dual_cell_data = getfield(props.eos_res[i], name)
        #    update_cell_dual_data!(dual_cell_data, dual)
        #end
        update_cell_dual_data!(props.eos_res[i].T, props.eos_res_dual[i].T)
        update_cell_dual_data!(props.eos_res[i].P, props.eos_res_dual[i].P)
        update_cell_dual_data!(props.eos_res[i].ρ, props.eos_res_dual[i].ρ)
        update_cell_dual_data!(props.eos_res[i].lnT, props.eos_res_dual[i].lnT)
        update_cell_dual_data!(props.eos_res[i].lnP, props.eos_res_dual[i].lnP)
        update_cell_dual_data!(props.eos_res[i].lnρ, props.eos_res_dual[i].lnρ)
        update_cell_dual_data!(props.eos_res[i].Prad, props.eos_res_dual[i].Prad)
        update_cell_dual_data!(props.eos_res[i].μ, props.eos_res_dual[i].μ)
        update_cell_dual_data!(props.eos_res[i].α, props.eos_res_dual[i].α)
        update_cell_dual_data!(props.eos_res[i].β, props.eos_res_dual[i].β)
        update_cell_dual_data!(props.eos_res[i].δ, props.eos_res_dual[i].δ)
        update_cell_dual_data!(props.eos_res[i].χ_ρ, props.eos_res_dual[i].χ_ρ)
        update_cell_dual_data!(props.eos_res[i].χ_T, props.eos_res_dual[i].χ_T)
        update_cell_dual_data!(props.eos_res[i].u, props.eos_res_dual[i].u)
        update_cell_dual_data!(props.eos_res[i].cₚ, props.eos_res_dual[i].cₚ)
        update_cell_dual_data!(props.eos_res[i].∇ₐ, props.eos_res_dual[i].∇ₐ)
        update_cell_dual_data!(props.eos_res[i].Γ₁, props.eos_res_dual[i].Γ₁)

        # evaluate opacity
        κ_dual = get_opacity_resultsTρ(sm.opacity, lnT, lnρ, xa, sm.network.species_names)
        update_cell_dual_data!(props.κ[i], κ_dual)

        ∇ᵣ_dual = 3 * get_00_dual(props.κ[i]) * get_00_dual(props.L[i])*LSUN * exp(get_00_dual(props.eos_res[i].lnP)) /
                    (16π * CRAD * CLIGHT * CGRAV * props.m[i] * exp(4*get_00_dual(props.lnT[i])))
        update_cell_dual_data!(props.∇ᵣ[i], ∇ᵣ_dual)

        # evaluate rates
        rates = @view props.rates_dual[i,:]
        set_rates_for_network!(rates, sm.network, props.eos_res_dual[i], xa)
        for j in eachindex(rates)
            update_cell_dual_data!(props.rates[i,j], rates[j])
        end

<<<<<<< HEAD
        props.ϵ_nuc[i] = 0.0
        for j in eachindex(rates)
            props.ϵ_nuc[i] += rates[j].value * sm.network.reactions[j].Qvalue
=======
        if get_value(props.eos_res[i].∇ₐ) > get_value(props.∇ᵣ[i])
            props.mixing_type[i] = :no_mixing
        else
            props.mixing_type[i] = :convection
>>>>>>> 7c259841
        end
    end

    # do face values next
    Threads.@threads for i in 1:props.nz - 1
        κ00 = get_face_00_dual(props.κ[i])
        κp1 = get_face_p1_dual(props.κ[i+1])
        κface_dual = exp((props.dm[i] * log(κ00) + props.dm[i + 1] * log(κp1)) / (props.dm[i] + props.dm[i + 1]))
        update_face_dual_data!(props.κ_face[i], κface_dual)

        lnP₀ = get_face_00_dual(props.eos_res[i].lnP)
        lnP₊ = get_face_p1_dual(props.eos_res[i+1].lnP)
        lnP_face_dual = (props.dm[i] * lnP₀ + props.dm[i + 1] * lnP₊)/(props.dm[i] + props.dm[i + 1])
        update_face_dual_data!(props.lnP_face[i], lnP_face_dual)

        lnρ₀ = get_face_00_dual(props.eos_res[i].lnρ)
        lnρ₊ = get_face_p1_dual(props.eos_res[i+1].lnρ)
        lnρ_face_dual = (props.dm[i] * lnρ₀ + props.dm[i + 1] * lnρ₊)/(props.dm[i] + props.dm[i + 1])
        update_face_dual_data!(props.lnρ_face[i], lnρ_face_dual)

        lnT₀ = get_face_00_dual(props.eos_res[i].lnT)
        lnT₊ = get_face_p1_dual(props.eos_res[i+1].lnT)
        lnT_face_dual = (props.dm[i] * lnT₀ + props.dm[i + 1] * lnT₊)/(props.dm[i] + props.dm[i + 1])
        update_face_dual_data!(props.lnT_face[i], lnT_face_dual)

        ∇ₐ_00 = get_face_00_dual(props.eos_res[i].∇ₐ)
        ∇ₐ_p1 = get_face_p1_dual(props.eos_res[i+1].∇ₐ)
        ∇ₐ_face_dual = (props.dm[i] * ∇ₐ_00 + props.dm[i + 1] * ∇ₐ_p1)/(props.dm[i] + props.dm[i + 1])
        update_face_dual_data!(props.∇ₐ_face[i], ∇ₐ_face_dual)

        L₀_dual = get_face_00_dual(props.L[i])*LSUN
        ∇ᵣ_dual = 3κface_dual * L₀_dual * exp(lnP_face_dual) /
                    (16π * CRAD * CLIGHT * CGRAV * props.m[i] * exp(4*lnT_face_dual))
        update_face_dual_data!(props.∇ᵣ_face[i], ∇ᵣ_dual)

        δ_00 = get_face_00_dual(props.eos_res[i].δ)
        δ_p1 = get_face_p1_dual(props.eos_res[i+1].δ)
        δ_face_dual = (props.dm[i] * δ_00 + props.dm[i + 1] * δ_p1)/(props.dm[i] + props.dm[i + 1])
        cₚ_00 = get_face_00_dual(props.eos_res[i].cₚ)
        cₚ_p1 = get_face_p1_dual(props.eos_res[i+1].cₚ)
        cₚ_face_dual = (props.dm[i] * cₚ_00 + props.dm[i + 1] * cₚ_p1)/(props.dm[i] + props.dm[i + 1])

        r_dual = exp(get_face_00_dual(props.lnr[i]))
        set_turb_results!(sm.turbulence, props.turb_res_dual[i],
                    κface_dual, L₀_dual, exp(lnρ_face_dual), exp(lnP_face_dual), exp(lnT_face_dual), r_dual,
                    δ_face_dual, cₚ_face_dual, ∇ₐ_face_dual, props.m[i])
        update_face_dual_data!(props.turb_res[i].∇, props.turb_res_dual[i].∇)
        update_face_dual_data!(props.turb_res[i].∇ᵣ, props.turb_res_dual[i].∇ᵣ)
        update_face_dual_data!(props.turb_res[i].v_turb, props.turb_res_dual[i].v_turb)
        update_face_dual_data!(props.turb_res[i].D_turb, props.turb_res_dual[i].D_turb)
        update_face_dual_data!(props.turb_res[i].Γ, props.turb_res_dual[i].Γ)
        update_face_dual_data!(props.turb_res[i].Hₚ, props.turb_res_dual[i].Hₚ)

    end
end

"""
    function copy_mesh!(sm, props_in, props_out)

Copies over the mesh quantities, i.e., `nz`, `m`, `dm`, and `ind_vars` from `props_in` into `props_out`.
"""
function copy_mesh_properties!(sm, props_out, props_in)
    props_out.nz = props_in.nz
    Threads.@threads for i = 1:(props_in.nz)
        props_out.m[i] = props_in.m[i]
        props_out.dm[i] = props_in.dm[i]
        for j = 1:(sm.nvars)
            props_out.ind_vars[(i - 1) * sm.nvars + j] = props_in.ind_vars[(i - 1) * sm.nvars + j]
        end
    end
end

function copy_scalar_properties!(props_out, props_in)
    props_out.time = props_in.time
    props_out.dt = props_in.dt
    props_out.dt_next = props_in.dt
    props_out.model_number = props_in.model_number
    props_out.mstar = props_in.mstar
end<|MERGE_RESOLUTION|>--- conflicted
+++ resolved
@@ -49,11 +49,9 @@
     turb_res_dual::Vector{TurbResults{TDualFace}}
     turb_res::Vector{TurbResults{TFaceDualData}}
 
-<<<<<<< HEAD
     ϵ_nuc::Vector{TN}
-=======
+
     mixing_type::Vector{Symbol}
->>>>>>> 7c259841
 end
 
 function StellarModelProperties(nvars::Int, nz::Int, nextra::Int,
@@ -147,13 +145,9 @@
                                   ∇ᵣ=∇ᵣ,
                                   κ=κ,
                                   rates=rates,
-<<<<<<< HEAD
                                   ϵ_nuc=zeros(nz + nextra),
-                                  rates_dual=rates_dual)
-=======
                                   rates_dual=rates_dual,
                                   mixing_type=mixing_type)
->>>>>>> 7c259841
 end
 
 """
@@ -229,16 +223,15 @@
             update_cell_dual_data!(props.rates[i,j], rates[j])
         end
 
-<<<<<<< HEAD
         props.ϵ_nuc[i] = 0.0
         for j in eachindex(rates)
             props.ϵ_nuc[i] += rates[j].value * sm.network.reactions[j].Qvalue
-=======
+        end
+
         if get_value(props.eos_res[i].∇ₐ) > get_value(props.∇ᵣ[i])
             props.mixing_type[i] = :no_mixing
         else
             props.mixing_type[i] = :convection
->>>>>>> 7c259841
         end
     end
 

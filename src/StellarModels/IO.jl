using HDF5
using DataFrames
using Printf

export add_history_option, add_profile_option,
       history_output_units, history_output_functions, history_output_labels,
       profile_output_units, profile_output_functions, profile_output_labels

ioinit = false

const width = 9
const decimals = 4
const floatstr = "%#$width.$decimals" * "g "
const intstr = "%$width" * "i "

mutable struct TerminalHeader
    header::String
    linefmts::Vector{Printf.Format}
end

const terminal_header = TerminalHeader("", [])

function setup_header(sm::StellarModel)
    terminal_header.linefmts = Vector{String}(undef, 2)
    terminal_header.linefmts[1] = Printf.Format(intstr * floatstr^6 * intstr * "\n")
    terminal_header.linefmts[2] = Printf.Format(floatstr^7 * intstr * "\n")

    terminal_header.header = """
        model     logdt      logL   logTeff     logPs     logρs    H_cntr     iters
         mass       age      logR     logTc     logPc     logρc   He_cntr     zones
    -------------------------------------------------------------------------------
    """
end

function setup_header(oz::OneZone)
    lines = oz.network.nspecies ÷ 6 + 1
    lastline = oz.network.nspecies % 6
    if lastline == 0
        terminal_header.linefmts = Vector{Printf.Format}(undef, lines)
    else
        terminal_header.linefmts = Vector{Printf.Format}(undef, lines + 1)
    end
    terminal_header.linefmts[1] = Printf.Format(intstr * floatstr^4 * intstr * "\n")

    j = oz.network.nspecies
    i = 2
    while j > 6
        terminal_header.linefmts[i] = Printf.Format(floatstr^6 * "\n")
        j -= 6
        i += 1
    end
    terminal_header.linefmts[end] = Printf.Format(floatstr^j * "\n")

    terminal_header.header = """
        model     logdt       age      logT      logρ     iters
    """

    for (j, species) in enumerate(oz.network.species_names)
        if j % 6 != 1
            speciesstr = lpad(String(species), width+1)
        else
            speciesstr = lpad(String(species), width)
        end
        terminal_header.header *= speciesstr
        if j == oz.network.nspecies || j % 6 == 0
            terminal_header.header *= "\n"
        end
    end

    terminal_header.header *= """
    -----------------------------------------------------------
    """
end

function add_history_option!(m, name, unit, func; label::Union{LaTeXStrings.LaTeXString, String}="")
    if haskey(m.history_output_units, name)
        throw(ArgumentError("Key $name is already part of the history output options"))
    end
    m.history_output_units[name] = unit
    m.history_output_functions[name] = func
    if label == ""
        m.history_output_labels[name] = name
    else
        m.history_output_labels[name] = label
    end
end

<<<<<<< HEAD


function setup_model_history_functions(sm::StellarModel)
=======
function setup_model_history_functions!(sm::StellarModel)
>>>>>>> a9eb5a79
    # general properties
    add_history_option!(sm, "age", "year", sm -> sm.props.time / SECYEAR, label=L"\text{age}\,[\text{yr}]")
    add_history_option!(sm, "dt", "year", sm -> sm.props.dt / SECYEAR, label=L"\Delta t\,[\text{yr}]")
    add_history_option!(sm, "model_number", "unitless", sm -> sm.props.model_number, label=L"\text{Model Number}")
    add_history_option!(sm, "star_mass", "Msun", sm -> sm.props.mstar / MSUN, label=L"\text{Mass}\,[M_\odot]")

    # surface properties
    add_history_option!(sm, "R_surf", "Rsun", sm -> exp(get_value(sm.props.lnr[sm.props.nz])) / RSUN, label=L"R_\text{surf}\,[R_\odot]")
    add_history_option!(sm, "L_surf", "Lsun", sm -> get_value(sm.props.L[sm.props.nz]), label=L"\text{surf}\,[L_\odot]")
    add_history_option!(sm, "T_surf", "K", sm -> exp(get_value(sm.props.lnT[sm.props.nz])), label=L"T_\text{surf}\,[\text{K}]")
    add_history_option!(sm, "rho_surf", "g*cm^-3", sm -> exp(get_value(sm.props.lnρ[sm.props.nz])), label=L"\rho_\text{surf}\,[\text{g\,cm^{-3}}]")
    add_history_option!(sm, "P_surf", "dyne", sm -> exp(get_value(sm.props.eos_res[sm.props.nz].P)), label=L"P_\text{surf}\,[\text{dyne}]")
    add_history_option!(sm, "X_surf", "unitless", sm -> get_value(sm.props.xa[sm.props.nz, sm.network.xa_index[:H1]]), label=L"X_\text{surf}")
    add_history_option!(sm, "Y_surf", "unitless", sm -> get_value(sm.props.xa[sm.props.nz, sm.network.xa_index[:He4]]), label=L"Y_\text{surf}")

    # central properties
    add_history_option!(sm, "T_center", "K", sm -> exp(get_value(sm.props.lnT[1])), label=L"T_\text{c}\,[\text{K}]")
    add_history_option!(sm, "rho_center", "g*cm^-3", sm -> exp(get_value(sm.props.lnρ[1])), label=L"\rho_\text{c}\,[\text{g\,cm^{-3}}]")
    add_history_option!(sm, "P_center", "dyne", sm -> get_value(sm.props.eos_res[1].P), label=L"P_\text{c}\,[\text{dyne}]")
    add_history_option!(sm, "X_center", "unitless", sm -> get_value(sm.props.xa[1, sm.network.xa_index[:H1]]), label=L"X_\text{c}")
    add_history_option!(sm, "Y_center", "unitless", sm -> get_value(sm.props.xa[1, sm.network.xa_index[:He4]]), label=L"Y_\text{c}")

    # add species
    for j in eachindex(sm.network.species_names)
        species = sm.network.species_names[j]
        add_history_option!(sm, String(species)*"_center", "unitless",
            sm -> get_value(sm.props.xa[1,sm.network.xa_index[species]]), label="$(String(species))_\\text{c}")
        add_history_option!(sm, String(species)*"_surf", "unitless",
            sm -> get_value(sm.props.xa[sm.props.nz,sm.network.xa_index[species]]), label="$(String(species))_\\text{s}")
    end
end


function setup_model_history_functions!(oz::OneZone)
    # general properties
    add_history_option!(oz, "age", "year", oz -> oz.props.time / SECYEAR, label=L"\text{Age}\,[\text{yr}]")
    add_history_option!(oz, "dt", "year", oz -> oz.props.dt / SECYEAR, label=L"\Delta t\,[\text{yr}]")
    add_history_option!(oz, "model_number", "unitless", oz -> oz.props.model_number, label="\text{Model Number}")

    add_history_option!(oz, "T", "K", oz -> oz.props.T, label=L"T\,[\text{K}]")
    add_history_option!(oz, "rho", "g*cm^-3", oz -> oz.props.ρ, label=L"\rho\,[\text{g\,cm^{-3}}]")
    for j in eachindex(oz.network.species_names)
        species = oz.network.species_names[j]
        add_history_option!(oz, String(species), "unitless", oz -> get_value(oz.props.xa[oz.network.xa_index[species]]))
    end
end

function add_profile_option!(m, name, unit, func; label::Union{LaTeXStrings.LaTeXString, String}="")
    if haskey(m.profile_output_units, name)
        throw(ArgumentError("Key $name is already part of the history output options"))
    end
    m.profile_output_units[name] = unit
    m.profile_output_functions[name] = func
    if label == ""
        m.profile_output_labels[name] = name
    else
        m.profile_output_labels[name] = label
    end
end

function setup_model_profile_functions!(sm::StellarModel)
    # general properties
    add_profile_option!(sm, "zone", "unitless", (sm, k) -> k, label=L"\text{Zone}")
    add_profile_option!(sm, "mass", "Msun", (sm, k) -> sm.props.m[k] / MSUN, label=L"\text{Mass}\,[M_\odot]")
    add_profile_option!(sm, "dm", "Msun", (sm, k) -> sm.props.dm[k] / MSUN, label=L"\Delta m\,[M_\odot]")

    # thermodynamic properties
    add_profile_option!(sm, "log10_r", "log10(Rsun)", (sm, k) -> get_value(sm.props.lnr[k]) * log10(ℯ) - log10(RSUN), label=L"\log_{10}(r/R_\odot)")
    add_profile_option!(sm, "log10_P", "log10(dyne)", (sm, k) -> log10(get_value(sm.props.eos_res[k].P)), label=L"\log_{10}(P/[\text{dyne}])")
    add_profile_option!(sm, "log10_T", "log10(K)", (sm, k) -> get_value(sm.props.lnT[k]) * log10(ℯ), label=L"\log_{10}(T/[\text{K}])")
    add_profile_option!(sm, "log10_rho", "log10_(g*cm^-3)", (sm, k) -> get_value(sm.props.lnρ[k]) * log10(ℯ), label=L"\log_{10}(\rho/[\text{g\,cm^{-3}}])")
    add_profile_option!(sm, "luminosity", "Lsun", (sm, k) -> get_value(sm.props.L[k]) / LSUN, label=L"L/L_\odot")

    # abundances
    add_profile_option!(sm, "X", "unitless", (sm, k) -> get_value(sm.props.xa[k, sm.network.xa_index[:H1]]), label=L"X")
    add_profile_option!(sm, "Y", "unitless", (sm, k) -> get_value(sm.props.xa[k, sm.network.xa_index[:He4]]), label=L"Y")

    # temperature gradients
<<<<<<< HEAD
    add_profile_option("nabla_a_face", "unitless", (sm, k) -> get_value(sm.props.∇ₐ_face[k]))
    add_profile_option("nabla_r_face", "unitless", (sm, k) -> get_value(sm.props.turb_res[k].∇ᵣ))
    add_profile_option("nabla_face", "unitless", (sm, k) -> get_value(sm.props.turb_res[k].∇))
    add_profile_option("D_face", "unitless", (sm, k) -> get_value(sm.props.turb_res[k].D_turb))
    add_profile_option("D_face_kuhfuss", "unitless", (sm, k) -> get_value(sm.props.D_turb[k]))
=======
    add_profile_option!(sm, "nabla_a_face", "unitless", (sm, k) -> get_value(sm.props.∇ₐ_face[k]), label=L"\nabla_\text{a,face}")
    add_profile_option!(sm, "nabla_r_face", "unitless", (sm, k) -> get_value(sm.props.∇ᵣ_face[k]), label=L"\nabla_\text{r,face}")
    add_profile_option!(sm, "nabla_face", "unitless", (sm, k) -> get_value(sm.props.turb_res[k].∇), label=L"\nabla_\text{face}")
    add_profile_option!(sm, "D_face", "cm^2*s^{-1}", (sm, k) -> get_value(sm.props.turb_res[k].D_turb), label=L"D_\text{face}\,[\text{cm^2\,s^{-1}}]")
>>>>>>> a9eb5a79
end

function init_IO(m::AbstractModel)
    setup_header(m)
    setup_model_history_functions!(m)
    if isa(m, OneZone)
        global ioinit = true
        return
    end
    setup_model_profile_functions!(m)
    global ioinit = true
end

function clear_IO()
    terminal_header.header = ""
    terminal_header.linefmts = []
    global ioinit = false
end

"""
    create_output_files(sm::StellarModel)

Creates output files for history and profile data
"""
function create_output_files!(m::AbstractModel)
    # Create history file
    m.history_file = h5open(m.opt.io.hdf5_history_filename, "w")
    data_cols = m.opt.io.history_values
    ncols = length(data_cols)

    # verify validity of column names
    for i in eachindex(data_cols)
        if data_cols[i] ∉ keys(m.history_output_functions)
            throw(ArgumentError("Invalid name for history data column, :$(data_cols[i])"))
        end
    end

    # Create history dataset in HDF5 file
    # Dataset is created with size (0, ncols), we will add rows by using the HDF5.set_extent_dims function
    # the (-1, ncols) is used to define the maximum extent of the dataset, -1 indicates that it is unbound
    # in number of rows. The chunk size is used for compression. Smaller chunk sizes will result in worse
    # compression but faster writes.
    # The compression level can be anywhere between 0 and 9, 0 being no compression 9 being the highest.
    # Compression is lossless.
    history = create_dataset(m.history_file, "history", Float64, ((0, ncols), (-1, ncols)),
                             chunk=(m.opt.io.hdf5_history_chunk_size, ncols),
                             compress=m.opt.io.hdf5_history_compression_level)

    # next up, include the units for all quantities. No need to recheck columns.
    attrs(history)["column_units"] = [m.history_output_units[data_cols[i]] for i in eachindex(data_cols)]
    # Finally, place column names
    attrs(history)["column_names"] = [data_cols[i] for i in eachindex(data_cols)]
    if (!m.opt.io.hdf5_history_keep_open)
        close(m.history_file)
    end

    if isa(m, OneZone)
        return
    end

    # Create profile file
    m.profiles_file = h5open(m.opt.io.hdf5_profile_filename, "w")
    data_cols = m.opt.io.profile_values
    # verify validity of column names
    for i in eachindex(data_cols)
        if data_cols[i] ∉ keys(m.profile_output_functions)
            throw(ArgumentError("Invalid name for profile data column, :$(data_cols[i])"))
        end
    end
    if (!m.opt.io.hdf5_profile_keep_open)
        close(m.profiles_file)
    end
end

function shut_down_IO!(m)
    if (m.opt.io.hdf5_history_keep_open)
        close(m.history_file)
    end
    if (m.opt.io.hdf5_profile_keep_open)
        close(m.profiles_file)
    end
    if ioinit
        clear_IO()
    end
end

"""
    write_data(sm::StellarModel)

Saves data (history/profile) for the current model, as required by the settings in `sm.opt.io`.
"""
function write_data(m::AbstractModel)
    # do history
    if (m.opt.io.history_interval > 0)
        file_exists = isfile(m.opt.io.hdf5_history_filename)
        if !file_exists
            throw(ErrorException("History file does not exist at $(m.opt.io.hdf5_history_filename)"))
        end
        if (m.props.model_number % m.opt.io.history_interval == 0)
            if (!m.opt.io.hdf5_history_keep_open)
                m.history_file = h5open(m.opt.io.hdf5_history_filename, "r+")
            end
            data_cols = m.opt.io.history_values
            ncols = length(data_cols)

            # after being sure the header is there, print the data
            history = m.history_file["history"]
            HDF5.set_extent_dims(history, (size(history)[1] + 1, ncols))
            for i in eachindex(data_cols)
                history[end, i] = m.history_output_functions[data_cols[i]](m)
            end
            if (!m.opt.io.hdf5_history_keep_open)
                close(m.history_file)
            end
        end
    end

    if isa(m, OneZone)
        return
    end

    # do profile
    if (m.opt.io.profile_interval > 0)
        file_exists = isfile(m.opt.io.hdf5_profile_filename)
        if !file_exists  # create file if it doesn't exist yet
            throw(ErrorException("Profile file does not exist at $(m.opt.io.hdf5_profile_filename)"))
        end
        if (m.props.model_number % m.opt.io.profile_interval == 0)
            if (!m.opt.io.hdf5_profile_keep_open)
                m.profiles_file = h5open(m.opt.io.hdf5_profile_filename, "r+")
            end
            data_cols = m.opt.io.profile_values
            ncols = length(data_cols)
            # Save current profile
            profile = create_dataset(m.profiles_file,
                                     "$(lpad(m.props.model_number,m.opt.io.hdf5_profile_dataset_name_zero_padding,"0"))",
                                     Float64, ((m.props.nz, ncols), (m.props.nz, ncols));
                                     chunk=(m.opt.io.hdf5_profile_chunk_size, ncols),
                                     compress=m.opt.io.hdf5_profile_compression_level)

            # next up, include the units for all quantities. No need to recheck columns.
            attrs(profile)["column_units"] = [m.profile_output_units[data_cols[i]] for i in eachindex(data_cols)]
            # Place column names
            attrs(profile)["column_names"] = [data_cols[i] for i in eachindex(data_cols)]

            # store data
            for i in eachindex(data_cols), k = 1:(m.props.nz)
                profile[k, i] = m.profile_output_functions[data_cols[i]](m, k)
            end
            if (!m.opt.io.hdf5_profile_keep_open)
                close(m.profiles_file)
            end
        end
    end
end

function write_terminal_info(sm::StellarModel; now::Bool=false)
    if sm.props.model_number == 1 || sm.props.model_number % sm.opt.io.terminal_header_interval == 0 || now
        print(terminal_header.header)
    end
    if sm.props.model_number == 1 || sm.props.model_number % sm.opt.io.terminal_info_interval == 0 || now
        Printf.format(stdout, terminal_header.linefmts[1],
                      sm.props.model_number,
                      log10(sm.props.dt / SECYEAR),
                      log10(get_value(sm.props.L[sm.props.nz])),
                      log10(ℯ) * get_value(sm.props.lnT[sm.props.nz]),
                      log10(get_value(sm.props.eos_res[sm.props.nz].P)),
                      log10(ℯ) * get_value(sm.props.lnρ[sm.props.nz]),
                      get_value(sm.props.xa[1, sm.network.xa_index[:H1]]),
                      sm.solver_data.newton_iters)
        Printf.format(stdout, terminal_header.linefmts[2],
                      sm.props.mstar / MSUN,
                      sm.props.time / SECYEAR,
                      log10(ℯ) * get_value(sm.props.lnr[sm.props.nz]) - log10(RSUN),
                      log10(ℯ) * get_value(sm.props.lnT[1]),
                      log10(get_value(sm.props.eos_res[1].P)),
                      log10(ℯ) * get_value(sm.props.lnρ[1]),
                      get_value(sm.props.xa[1, sm.network.xa_index[:He4]]),
                      sm.props.nz)
        println()
    end
end

function write_terminal_info(oz::OneZone; now::Bool=false)
    if oz.props.model_number == 1 || oz.props.model_number % oz.opt.io.terminal_header_interval == 0 || now
        print(terminal_header.header)
    end
    if oz.props.model_number == 1 || oz.props.model_number % oz.opt.io.terminal_info_interval == 0 || now
        Printf.format(stdout, terminal_header.linefmts[1],
                      oz.props.model_number,
                      log10(oz.props.dt / SECYEAR),
                      oz.props.time / SECYEAR,
                      log10(oz.props.T),
                      log10(oz.props.ρ),
                      oz.solver_data.newton_iters)
        j = oz.network.nspecies
        i = 1
        while j > 6
            Printf.format(stdout, terminal_header.linefmts[i + 1], (get_value.(oz.props.xa[((i - 1) * 6 + 1):(6i)]))...)
            i += 1
            j -= 6
        end
        Printf.format(stdout, terminal_header.linefmts[end], (get_value.(oz.props.xa[((i - 1) * 6 + 1):end]))...)
        println()
    end
end

"""
    get_history_dataframe_from_hdf5(hdf5_filename)

Returns a DataFrame object built from an hdf5 file, named `hdf5_filename`.
"""
function get_history_dataframe_from_hdf5(hdf5_filename)
    h5open(hdf5_filename) do history_file
        return DataFrame(history_file["history"][:, :], attrs(history_file["history"])["column_names"])
    end
end

"""
    get_profile_names_from_hdf5(hdf5_filename)

Retruns the column names of the profile data contained in the hdf5 file `hdf5_filename`.
"""
function get_profile_names_from_hdf5(hdf5_filename)
    h5open(hdf5_filename) do profiles_file
        return keys(profiles_file)
    end
end

"""
    get_profile_dataframe_from_hdf5(hdf5_filename, profile_name)

Returns a DataFrame object built from an hdf5 file, named `hdf5_filename`, considering the column named `profile_name`
"""
function get_profile_dataframe_from_hdf5(hdf5_filename, profile_name)
    h5open(hdf5_filename) do profiles_file
        return DataFrame(profiles_file[profile_name][:, :], attrs(profiles_file[profile_name])["column_names"])
    end
end<|MERGE_RESOLUTION|>--- conflicted
+++ resolved
@@ -85,13 +85,7 @@
     end
 end
 
-<<<<<<< HEAD
-
-
-function setup_model_history_functions(sm::StellarModel)
-=======
 function setup_model_history_functions!(sm::StellarModel)
->>>>>>> a9eb5a79
     # general properties
     add_history_option!(sm, "age", "year", sm -> sm.props.time / SECYEAR, label=L"\text{age}\,[\text{yr}]")
     add_history_option!(sm, "dt", "year", sm -> sm.props.dt / SECYEAR, label=L"\Delta t\,[\text{yr}]")
@@ -170,18 +164,10 @@
     add_profile_option!(sm, "Y", "unitless", (sm, k) -> get_value(sm.props.xa[k, sm.network.xa_index[:He4]]), label=L"Y")
 
     # temperature gradients
-<<<<<<< HEAD
-    add_profile_option("nabla_a_face", "unitless", (sm, k) -> get_value(sm.props.∇ₐ_face[k]))
-    add_profile_option("nabla_r_face", "unitless", (sm, k) -> get_value(sm.props.turb_res[k].∇ᵣ))
-    add_profile_option("nabla_face", "unitless", (sm, k) -> get_value(sm.props.turb_res[k].∇))
-    add_profile_option("D_face", "unitless", (sm, k) -> get_value(sm.props.turb_res[k].D_turb))
-    add_profile_option("D_face_kuhfuss", "unitless", (sm, k) -> get_value(sm.props.D_turb[k]))
-=======
     add_profile_option!(sm, "nabla_a_face", "unitless", (sm, k) -> get_value(sm.props.∇ₐ_face[k]), label=L"\nabla_\text{a,face}")
     add_profile_option!(sm, "nabla_r_face", "unitless", (sm, k) -> get_value(sm.props.∇ᵣ_face[k]), label=L"\nabla_\text{r,face}")
     add_profile_option!(sm, "nabla_face", "unitless", (sm, k) -> get_value(sm.props.turb_res[k].∇), label=L"\nabla_\text{face}")
     add_profile_option!(sm, "D_face", "cm^2*s^{-1}", (sm, k) -> get_value(sm.props.turb_res[k].D_turb), label=L"D_\text{face}\,[\text{cm^2\,s^{-1}}]")
->>>>>>> a9eb5a79
 end
 
 function init_IO(m::AbstractModel)

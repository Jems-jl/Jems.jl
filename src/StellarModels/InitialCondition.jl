--- conflicted
+++ resolved
@@ -158,11 +158,7 @@
 sets the initial timestep to be taken, `initial_dt`. It first calls the solution to the Lane-Emden equation for index
 `n` and then sets radii, densities, pressures and luminosities.
 """
-<<<<<<< HEAD
-function n_polytrope_initial_condition!(n, sm::StellarModel, X, Z, Dfraction, abundanceList::AbundanceList, M::Real, R::Real; initial_dt=100 * SECYEAR)
-=======
-function n_polytrope_initial_condition!(n, sm::StellarModel, nz::Int, M::Real, R::Real; initial_dt=100 * SECYEAR)
->>>>>>> 4e9e7dce
+function n_polytrope_initial_condition!(n, sm::StellarModel, nz::Int, X, Z, Dfraction, abundanceList::AbundanceList, M::Real, R::Real; initial_dt=100 * SECYEAR)
     xvals, yvals, zvals = RungeKutta_LaneEmden(n)
     (θ_n, ξ_1, derivative_θ_n) = (linear_interpolation(xvals,yvals), xvals[end],linear_interpolation(xvals,zvals))
     
@@ -212,15 +208,9 @@
     end
     mfunc_anon = ξ -> mfunc(ξ, 0.99999*M)
 
-<<<<<<< HEAD
     # set radii, pressure and temperature, and mass fractions
     massfractions = get_mass_fractions(abundanceList, sm.network.species_names, X, Z, Dfraction)
-
-    for i = 1:(sm.nz)
-=======
-    # set radii, pressure and temperature
     for i = 1:nz
->>>>>>> 4e9e7dce
         μ = 0.5
         XH = 1.0
         sm.props.ind_vars[(i - 1) * sm.nvars + sm.vari[:lnr]] = log(rn * ξ_face[i])
@@ -236,20 +226,13 @@
         #lnT = getlnT_NewtonRhapson(lnT_initial, log(ρ),P,[1.0,0],[:H1,:He4],sm.eos)
         lnT = getlnT_NewtonRhapson(lnT_initial, log(ρ),P,massfractions,sm.eos)
 
-<<<<<<< HEAD
-        sm.ind_vars[(i - 1) * sm.nvars + sm.vari[:lnρ]] = log(ρ)
-        sm.ind_vars[(i - 1) * sm.nvars + sm.vari[:lnT]] = lnT
+        sm.props.ind_vars[(i - 1) * sm.nvars + sm.vari[:lnρ]] = log(ρ)
+        sm.props.ind_vars[(i - 1) * sm.nvars + sm.vari[:lnT]] = lnT
 
         #set mass fractions
         for (isotope, massfraction) in massfractions
-            sm.ind_vars[(i - 1) * sm.nvars + sm.vari[isotope]] = massfraction
-        end
-=======
-        sm.props.ind_vars[(i - 1) * sm.nvars + sm.vari[:lnρ]] = log(ρ)
-        sm.props.ind_vars[(i - 1) * sm.nvars + sm.vari[:lnT]] = lnT
-        sm.props.ind_vars[(i - 1) * sm.nvars + sm.vari[:H1]] = 1.0
-        sm.props.ind_vars[(i - 1) * sm.nvars + sm.vari[:He4]] = 0
->>>>>>> 4e9e7dce
+            sm.props.ind_vars[(i - 1) * sm.nvars + sm.vari[isotope]] = massfraction
+        end
     end
 
     # set m and dm

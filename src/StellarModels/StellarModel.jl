using FunctionWrappers
using ForwardDiff
using LinearAlgebra
using HDF5
using Jems.DualSupport

"""
    struct TypeStableEquation{TS,TD<:Real}

Structure that wraps a stellar structure equation into a type stable object, using FunctionWrappers.jl. This requires
that the stellar structure equations have the following signature:

```
function structure_equation(::TS, ::Int,
                            ::Matrix{TD}, ::Matrix{TD}, ::Matrix{TD},
                            ::EOSResults{TD}, ::EOSResults{TD}, ::EOSResults{TD}
                            ::Matrix{TD},
                            ::TD, ::TD, ::TD)::TD
```

For typical usage, TS is the concrete type of StellarModel, and TD the type of dual number being used for automatic
differentiation. The function must return an object of type TD, the result of the equation.
"""
struct TypeStableEquation{TS,TD<:Real}
    func::FunctionWrappers.FunctionWrapper{TD,
                                           Tuple{TS,Int}}
end

"""
    mutable struct StellarStepInfo{TN<:Real}

Information used for a simulation step. A single stellar model can have three different objects of type StellarStepInfo,
containing information from the previous step, information right before the Newton solver, and information after
the Newton solver has completed.

The struct has one parametric type, TN to represent 'normal' numbers. No fields here need to have dual numbers as these
will not be used in automatic differentiation routines.
"""
@kwdef mutable struct StellarStepInfo{TNUMBER<:Real}
    # grid properties
    nz::Int  # number of zones in the model
    m::Vector{TNUMBER}  # mass coordinate of each cell
    dm::Vector{TNUMBER}  # mass contained in each cell
    mstar::TNUMBER  # total model mass

    # unique valued properties (ie not cell dependent)
    time::TNUMBER
    dt::TNUMBER
    model_number::Int

    # full vector with independent variables (size is number of variables * number of zones)
    ind_vars::Vector{TNUMBER}

    # Values of properties at each cell, sizes are equal to number of zones
    lnT::Vector{TNUMBER}
    L::Vector{TNUMBER}
    lnP::Vector{TNUMBER}
    lnρ::Vector{TNUMBER}
    lnr::Vector{TNUMBER}
    X::Vector{TNUMBER}
    Y::Vector{TNUMBER}

    #eos results
    eos_res::Vector{EOSResults{TNUMBER}}
end

function StellarStepInfo(nvars, nz, nextra, number_type)
    return StellarStepInfo(nz=nz,
                           m=zeros(number_type, nz+nextra),
                           dm=zeros(number_type, nz+nextra),
                           mstar=zero(number_type),
                           time=zero(number_type),
                           dt=zero(number_type),
                           model_number=0,
                           ind_vars=zeros(number_type, nvars * (nz+nextra)),
                           lnT=zeros(number_type, nz+nextra),
                           L=zeros(number_type, nz+nextra),
                           lnP=zeros(number_type, nz+nextra),
                           lnρ=zeros(number_type, nz+nextra),
                           lnr=zeros(number_type, nz+nextra),
                           X=zeros(number_type, nz+nextra),
                           Y=zeros(number_type, nz+nextra),
                           eos_res=[EOSResults{number_type}() for i = 1:(nz+nextra)])
end

"""
    mutable struct StellarModel{TN<:Real,TD<:Real,TEOS<:EOS.AbstractEOS,TKAP<:Opacity.AbstractOpacity}

An evolutionary model for a star, containing information about the star's current state, as well as the independent
variables of the model and its equations.

The struct has four parametric types, `TN` for 'normal' numbers, `TD` for dual numbers used in automatic
differentiation, `TEOS` for the type of EOS being used and `TKAP` for the type of opacity law being used.
"""
@kwdef mutable struct StellarModel{TNUMBER<:Real, TDUALFULL<:ForwardDiff.Dual, TPROPS<:AbstractStellarModelProperties,
                                   TEOS<:EOS.AbstractEOS,TKAP<:Opacity.AbstractOpacity,TNET<:NuclearNetworks.AbstractNuclearNetwork,
                                   TSOLVER<:AbstractSolverData}
    # Properties that define the model
    ind_vars::Vector{TNUMBER}  # List of independent variables
    nvars::Int  # This is the sum of hydro vars and species
    var_names::Vector{Symbol}  # List of variable names
    vari::Dict{Symbol,Int}  # Maps variable names to ind_vars vector

    ## Properties related to the solver ##
    # original vector of functions that are solved. These are turned into TypeStableEquations.
    # We keep the original input for when we resize the stellar model.
    structure_equations_original::Vector{Function}
    # List of equations to be solved.
    structure_equations::Vector{TypeStableEquation{StellarModel{TNUMBER,TDUALFULL,TPROPS,TEOS,TKAP,TNET,TSOLVER},TDUALFULL}}

    solver_data::TSOLVER

    # Grid properties
    nz::Int  # Number of zones in the model
    nextra::Int  # Number of extra zones used to avoid constant reallocation while remeshing
    m::Vector{TNUMBER}  # Mass coordinate of each cell (g)
    dm::Vector{TNUMBER}  # Mass contained in each cell (g)
    mstar::TNUMBER  # Total model mass (g)

    # Remeshing functions
    remesh_split_functions::Vector{Function}
    # Unique valued properties (ie not cell dependent)
    time::TNUMBER  # Age of the model (s)
    dt::TNUMBER  # Timestep of the current evolutionary step (s)
    model_number::Int

    # Some basic info
    eos::TEOS
    opacity::TKAP
    network::TNET

    ##
    props::TPROPS

    # Here I want to preemt things that will be necessary once we have an adaptative
    # mesh. Idea is that psi contains the information from the previous step (or the
    # initial condition). ssi will contain information after remeshing. Absent remeshing
    # it will make no difference. esi will contain properties once the step is completed.
    # Information coming from the previous step (psi=Previous Step Info)
    psi::StellarStepInfo{TNUMBER}
    # Information computed at the start of the step (ssi=Start Step Info)
    ssi::StellarStepInfo{TNUMBER}
    # Information computed at the end of the step (esi=End Step Info)
    esi::StellarStepInfo{TNUMBER}

    # Space for used defined options, defaults are in Options.jl
    opt::Options

    # object holding plotting things, ie figures, data to plot.
    plt::Plotter

    # Output files
    history_file::HDF5.File
    profiles_file::HDF5.File
end

"""
    StellarModel(varnames::Vector{Symbol}, structure_equations::Vector{Function},
                 nvars::Int, nspecies::Int, nz::Int, eos::AbstractEOS, opacity::AbstractOpacity)

Constructor for a `StellarModel` instance, using `varnames` for the independent variables, functions of the
`structure_equations` to be solved, number of independent variables `nvars`, number of species in the network `nspecies`
number of zones in the model `nz` and an iterface to the EOS and Opacity laws.
"""
function StellarModel(var_names::Vector{Symbol},
                      structure_equations::Vector{Function}, nz::Int, nextra::Int,
                      remesh_split_functions::Vector{Function},
                      network::NuclearNetwork, eos::AbstractEOS, opacity::AbstractOpacity;
                      use_static_arrays=true, number_type=Float64)
    nvars = length(var_names) + network.nspecies

    # create the vector containing the independent variables
    ind_vars = zeros(number_type, nvars * (nz + nextra))

    # var_names should also contain the name of species, we get them from the network
    var_names_full = vcat(var_names, network.species_names)

    # link var_names to the correct index so you can do ind_var[vari[:lnT]] = 'some temperature'
    vari::Dict{Symbol,Int} = Dict()
    for i in eachindex(var_names_full)
        vari[var_names_full[i]] = i
    end

    solver_data = SolverData(nvars, nz, nextra, use_static_arrays, number_type)

    # mass coordinates
    dm = zeros(number_type, nz+nextra)
    m = zeros(number_type, nz+nextra)

    props = StellarModelProperties(nvars, nz, nextra, 
                    length(network.reactions), network.nspecies, vari, number_type)

    # create type stable function objects
    dual_sample = ForwardDiff.Dual(zero(number_type), (zeros(number_type, 3*nvars)...))
    tpe_stbl_funcs = Vector{TypeStableEquation{StellarModel{eltype(ind_vars), typeof(dual_sample), typeof(props),
                                                            typeof(eos), typeof(opacity), typeof(network),
                                                            typeof(solver_data)},
                                     typeof(dual_sample)}}(undef, length(structure_equations))
    for i in eachindex(structure_equations)
        tpe_stbl_funcs[i] = TypeStableEquation{StellarModel{eltype(ind_vars), typeof(dual_sample), typeof(props),
                                                            typeof(eos), typeof(opacity), typeof(network),
                                                            typeof(solver_data)},
                                     typeof(dual_sample)}(structure_equations[i])
    end

    # create stellar step info objects
    psi = StellarStepInfo(nvars, nz, nextra, number_type)
    ssi = StellarStepInfo(nvars, nz, nextra, number_type)
    esi = StellarStepInfo(nvars, nz, nextra, number_type)

    # create options object
    opt = Options()

    plt = Plotter()

    # create the stellar model
    sm = StellarModel(ind_vars=ind_vars, nvars=nvars,
                      var_names=var_names_full, vari=vari,
                      solver_data = solver_data,
                      structure_equations_original=structure_equations,
                      structure_equations=tpe_stbl_funcs,
<<<<<<< HEAD
                      diff_caches=diff_caches, vari=vari, nz=nz, nextra=nextra,
                      m=m, dm=dm, mstar=0.0, remesh_split_functions=remesh_split_functions,
                      time=0.0, dt=0.0, model_number=0,
                      varp1=Matrix{typeof(dual_sample)}(undef, nz+nextra, nvars),
                      var00=Matrix{typeof(dual_sample)}(undef, nz+nextra, nvars),
                      varm1=Matrix{typeof(dual_sample)}(undef, nz+nextra, nvars),
                      eos=eos, opacity=opacity, network=network, 
                      jacobian_D=jacobian_D, jacobian_U=jacobian_U, jacobian_L=jacobian_L,
                      solver_LU = solver_LU,
                      solver_tmp1=solver_tmp1, solver_tmp2=solver_tmp2, solver_β=solver_β,
                      solver_x=solver_x, solver_corr=solver_corr, newton_iters=0,
                      eos_res=eos_res, rates_res = rates_res,
                      psi=psi, ssi=ssi, esi=esi, opt=opt, plt=plt)
    init_diff_cache!(sm)
=======
                      nz=nz, nextra=nextra,
                      m=m, dm=dm, mstar=zero(number_type),
                      remesh_split_functions=remesh_split_functions,
                      time=zero(number_type), dt=zero(number_type), model_number=0,
                      eos=eos, opacity=opacity, network=network, props=props,
                      psi=psi, ssi=ssi, esi=esi, opt=opt, plt=plt,
                      history_file = HDF5.File(-1,""),
                      profiles_file = HDF5.File(-1,""))

>>>>>>> b72e8786
    return sm
end

"""
    adjusted_stellar_model_data(sm, new_nz::Int, new_nextra::Int)

Returns a new copy of sm with an adjusted allocated size. This creates a full duplicate
without removing the old stellar model, which is not very memory friendly. One
possible optimization for the future. The new model is created to have `new_nz`
zones with an extra padding of `new_nextra` zones to allow for remeshing.
The new model will copy the contents of
- ind_vars
- mstar
- m
- dm
- time
- dt
- model_number
- psi, ssi, esi
- opt
As well as the nuclear network, opacity and EOS.
"""
function adjusted_stellar_model_data(sm, new_nz::Int, new_nextra::Int)
    # verify that new size can contain old sm
    if sm.nz > new_nz+new_nextra
        throw(ArgumentError("Can't fit model of size nz=$(sm.nz) using new_nz=$(new_nz) and new_nextra=$(new_nextra)."))
    end
    #get var_names without species
    var_names = sm.var_names[1:sm.nvars-sm.network.nspecies]

    new_sm = StellarModel(var_names, sm.structure_equations_original,
                      new_nz, new_nextra, sm.remesh_split_functions,
                      sm.network, sm.eos, sm.opacity)
    new_sm.nz = sm.nz # If this needs to be adjusted it will be done by remeshing routines
    new_sm.opt = sm.opt

    # backup scalar quantities
    new_sm.time = sm.time
    new_sm.dt = sm.dt
    new_sm.model_number = sm.model_number
    new_sm.mstar = sm.mstar
    new_sm.plt = sm.plt

    new_sm.history_file = sm.history_file
    new_sm.profiles_file = sm.profiles_file

    # copy arrays
    for i in 1:sm.nz
        for j in 1:sm.nvars
            new_sm.ind_vars[(i-1)*sm.nvars + j] = sm.ind_vars[(i-1)*sm.nvars + j]
        end
        new_sm.m[i] = sm.m[i]
        new_sm.dm[i] = sm.dm[i]
    end

    # Copy StellarStepInfo objects
    for (new_ssi, old_ssi) in [(new_sm.psi, sm.psi), (new_sm.ssi, sm.ssi), (new_sm.esi, sm.esi)]
        new_ssi.nz = old_ssi.nz
        new_ssi.time = old_ssi.time
        new_ssi.dt = old_ssi.dt
        new_ssi.model_number = old_ssi.model_number
        new_ssi.mstar = old_ssi.mstar
        for i in 1:sm.nz
            for j in 1:sm.nvars
                new_ssi.ind_vars[(i-1)*sm.nvars + j] = old_ssi.ind_vars[(i-1)*sm.nvars + j]
            end
            new_ssi.m[i] = old_ssi.m[i]
            new_ssi.dm[i] = old_ssi.dm[i]
            new_ssi.lnT[i] = old_ssi.lnT[i]
            new_ssi.L[i] = old_ssi.L[i]
            new_ssi.lnP[i] = old_ssi.lnP[i]
            new_ssi.lnρ[i] = old_ssi.lnρ[i]
            new_ssi.lnr[i] = old_ssi.lnr[i]
            new_ssi.X[i] == old_ssi.X[i]
            new_ssi.Y[i] == old_ssi.Y[i]
        end
    end

    return new_sm
end<|MERGE_RESOLUTION|>--- conflicted
+++ resolved
@@ -219,22 +219,6 @@
                       solver_data = solver_data,
                       structure_equations_original=structure_equations,
                       structure_equations=tpe_stbl_funcs,
-<<<<<<< HEAD
-                      diff_caches=diff_caches, vari=vari, nz=nz, nextra=nextra,
-                      m=m, dm=dm, mstar=0.0, remesh_split_functions=remesh_split_functions,
-                      time=0.0, dt=0.0, model_number=0,
-                      varp1=Matrix{typeof(dual_sample)}(undef, nz+nextra, nvars),
-                      var00=Matrix{typeof(dual_sample)}(undef, nz+nextra, nvars),
-                      varm1=Matrix{typeof(dual_sample)}(undef, nz+nextra, nvars),
-                      eos=eos, opacity=opacity, network=network, 
-                      jacobian_D=jacobian_D, jacobian_U=jacobian_U, jacobian_L=jacobian_L,
-                      solver_LU = solver_LU,
-                      solver_tmp1=solver_tmp1, solver_tmp2=solver_tmp2, solver_β=solver_β,
-                      solver_x=solver_x, solver_corr=solver_corr, newton_iters=0,
-                      eos_res=eos_res, rates_res = rates_res,
-                      psi=psi, ssi=ssi, esi=esi, opt=opt, plt=plt)
-    init_diff_cache!(sm)
-=======
                       nz=nz, nextra=nextra,
                       m=m, dm=dm, mstar=zero(number_type),
                       remesh_split_functions=remesh_split_functions,
@@ -244,7 +228,6 @@
                       history_file = HDF5.File(-1,""),
                       profiles_file = HDF5.File(-1,""))
 
->>>>>>> b72e8786
     return sm
 end
 

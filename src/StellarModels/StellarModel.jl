using FunctionWrappers
using ForwardDiff
using LinearAlgebra
using HDF5
using Jems.DualSupport

"""
    struct TypeStableEquation{TS,TD<:Real}

Structure that wraps a stellar structure equation into a type stable object, using FunctionWrappers.jl. This requires
that the stellar structure equations have the following signature:

    ```
    function structure_equation(::TS, ::Int,
                                ::Matrix{TD}, ::Matrix{TD}, ::Matrix{TD},
                                ::EOSResults{TD}, ::EOSResults{TD}, ::EOSResults{TD}
                                ::Matrix{TD},
                                ::TD, ::TD, ::TD)::TD
    ```

For typical usage, TS is the concrete type of StellarModel, and TD the type of dual number being used for automatic
differentiation. The function must return an object of type TD, the result of the equation.
"""
struct TypeStableEquation{TS,TD<:Real}
    func::FunctionWrappers.FunctionWrapper{TD,
                                           Tuple{TS,Int}}
end

"""
    mutable struct StellarModel{TN<:Real,TD<:Real,TEOS<:EOS.AbstractEOS,TKAP<:Opacity.AbstractOpacity}

An evolutionary model for a star, containing information about the star's current state, as well as the independent
variables of the model and its equations.

The struct has four parametric types, `TN` for 'normal' numbers, `TD` for dual numbers used in automatic
differentiation, `TEOS` for the type of EOS being used and `TKAP` for the type of opacity law being used.
"""
@kwdef mutable struct StellarModel{TNUMBER<:Real, TDUALFULL<:ForwardDiff.Dual, TPROPS<:AbstractStellarModelProperties,
                                   TEOS<:EOS.AbstractEOS,TKAP<:Opacity.AbstractOpacity,TNET<:NuclearNetworks.AbstractNuclearNetwork,
                                   TSOLVER<:AbstractSolverData}
    # Basic info that does not change over the run (for now)
    nvars::Int  # This is the sum of hydro vars and species
    var_names::Vector{Symbol}  # List of variable names
    vari::Dict{Symbol,Int}  # Maps variable names to ind_vars vector
    nextra::Int  # Number of extra zones used to avoid constant reallocation while remeshing

    ## Properties related to the solver ##
    # original vector of functions that are solved. These are turned into TypeStableEquations.
    # We keep the original input for when we resize the stellar model.
    structure_equations_original::Vector{Function}
    # List of equations to be solved.
    structure_equations::Vector{TypeStableEquation{StellarModel{TNUMBER,TDUALFULL,TPROPS,TEOS,TKAP,TNET,TSOLVER},TDUALFULL}}
    # cache to store residuals and solver matrices
    solver_data::TSOLVER

    # Remeshing functions
    remesh_split_functions::Vector{Function}
<<<<<<< HEAD
    # Unique valued properties (ie not cell dependent)
    time::TNUMBER  # Age of the model (s)
    dt::TNUMBER  # Timestep of the current evolutionary step (s)
    model_number::Int

    # Some basic info
=======

    # Microphyical models
>>>>>>> 4e9e7dce
    eos::TEOS
    opacity::TKAP
    network::TNET

    # Properties that define the model
    prv_step_props::TPROPS  # properties of the previous step
    start_step_props::TPROPS  # properties before newton solving (but after remesh)
    props::TPROPS  # properties during and after newton solving

    # Space for used defined options, defaults are in Options.jl
    opt::Options

    # object holding plotting things, ie figures, data to plot.
    plt::Plotter

    # Output files
    history_file::HDF5.File
    profiles_file::HDF5.File
end

"""
    StellarModel(varnames::Vector{Symbol}, structure_equations::Vector{Function},
                nvars::Int, nspecies::Int, nz::Int, eos::AbstractEOS, opacity::AbstractOpacity)

Constructor for a `StellarModel` instance, using `varnames` for the independent variables, functions of the
`structure_equations` to be solved, number of independent variables `nvars`, number of species in the network `nspecies`
number of zones in the model `nz` and an iterface to the EOS and Opacity laws.
"""
function StellarModel(var_names::Vector{Symbol},
                      structure_equations::Vector{Function}, nz::Int, nextra::Int,
                      remesh_split_functions::Vector{Function},
                      network::NuclearNetwork, eos::AbstractEOS, opacity::AbstractOpacity;
                      use_static_arrays=true, number_type=Float64)
    nvars = length(var_names) + network.nspecies

    # var_names should also contain the name of species, we get them from the network
    var_names_full = vcat(var_names, network.species_names)

    # link var_names to the correct index so you can do ind_var[vari[:lnT]] = 'some temperature'
    vari::Dict{Symbol,Int} = Dict()
    for i in eachindex(var_names_full)
        vari[var_names_full[i]] = i
    end

    solver_data = SolverData(nvars, nz, nextra, use_static_arrays, number_type)

    # properties
    prv_step_props = StellarModelProperties(nvars, nz, nextra,
                                       length(network.reactions), network.nspecies, vari, number_type)
    start_step_props = StellarModelProperties(nvars, nz, nextra,
                                       length(network.reactions), network.nspecies, vari, number_type)
    props = StellarModelProperties(nvars, nz, nextra,
                                       length(network.reactions), network.nspecies, vari, number_type)

    # create type stable function objects
    dual_sample = ForwardDiff.Dual(zero(number_type), (zeros(number_type, 3*nvars)...))
    tpe_stbl_funcs = Vector{TypeStableEquation{StellarModel{number_type,typeof(dual_sample),typeof(props),
                                                            typeof(eos),typeof(opacity),typeof(network),
                                                            typeof(solver_data)},
                                     typeof(dual_sample)}}(undef, length(structure_equations))
    for i in eachindex(structure_equations)
        tpe_stbl_funcs[i] = TypeStableEquation{StellarModel{number_type,typeof(dual_sample),typeof(props),
                                                            typeof(eos),typeof(opacity),typeof(network),
                                                            typeof(solver_data)},
                                     typeof(dual_sample)}(structure_equations[i])
    end

    opt = Options()  # create options object
    plt = Plotter()

    # create the stellar model
    sm = StellarModel(;nvars=nvars,
                      var_names=var_names_full, vari=vari, nextra=nextra,
                      solver_data = solver_data,
                      structure_equations_original=structure_equations,
                      structure_equations=tpe_stbl_funcs,
                      remesh_split_functions=remesh_split_functions,
                      eos=eos, opacity=opacity, network=network,
                      start_step_props=start_step_props, prv_step_props=prv_step_props, props=props,
                      opt=opt, plt=plt,
                      history_file=HDF5.File(-1,""),
                      profiles_file=HDF5.File(-1,""))
    return sm
end
<|MERGE_RESOLUTION|>--- conflicted
+++ resolved
@@ -55,17 +55,8 @@
 
     # Remeshing functions
     remesh_split_functions::Vector{Function}
-<<<<<<< HEAD
-    # Unique valued properties (ie not cell dependent)
-    time::TNUMBER  # Age of the model (s)
-    dt::TNUMBER  # Timestep of the current evolutionary step (s)
-    model_number::Int
-
-    # Some basic info
-=======
 
     # Microphyical models
->>>>>>> 4e9e7dce
     eos::TEOS
     opacity::TKAP
     network::TNET

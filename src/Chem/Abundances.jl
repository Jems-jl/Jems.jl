export AbundanceList, get_mass_fractions

@kwdef struct AbundanceList
    massfractions::Dict{Symbol, Float64}
    abundance_sources::Dict{Symbol, String}
    species_names::Vector{Symbol}
end

function AbundanceList(path) #returns object of type AbundanceList
    #count the number of elements
    Nb_elements = 0
    X = 0.0
    Y = 0.0
    Z = 0.0
    open(path) do io
        readline(io); readline(io)
        X = parse(Float64,split(readline(io), "X =")[2]);
        Y = parse(Float64,split(readline(io), "Y =")[2]);
        Z = parse(Float64,split(readline(io), "Z =")[2]);
        readline(io); readline(io)
        lines = readlines(io)
        Nb_elements = length(lines)
    end
    massfractions = Dict{Symbol, Float64}()
    species_names = Vector{Symbol}()
    abundance_sources = Dict{Symbol, String}()
    open(path) do io
        readline(io); readline(io); readline(io); 
        readline(io); readline(io); readline(io); readline(io)
        for i = 1:Nb_elements
            information = split(readline(io), r"\s+")
            Z = information[1]
            chemsymbol = information[2]
            abundance = parse(Float64, information[3])
            source = information[4]
            isotope_symbol = Symbol(chemsymbol)
            isotope = isotope_list[isotope_symbol]
            X_i = (isotope.mass / isotope_list[:H1].mass) * X * 10^(abundance - 12)
            massfractions[isotope_symbol] = X_i
            abundance_sources[isotope_symbol] = source
            push!(species_names, isotope_symbol)
        end
    end
    return AbundanceList(massfractions, abundance_sources, species_names)
end

#prepare a dictionary that contains mixtures
abundance_lists = Dict{Symbol, AbundanceList}()
#add the Asplund 2009 mixture
abundance_lists[:ASG_09] = AbundanceList(pkgdir(Chem, "data/ChemData", "asplund2009.data"))

"""
    get_mass_fractions(abundance_list::AbundanceList, network, X, Z, Dfraction)

Given an AbundanceList (= a certain mixture), a nuclear network, fractions X and Z and the deuterium fraction Dfraction, this function
rescales the mass fraction of the mixture to the disired X and Z values, keeping the relative abundances of the metals fixed. All species
not in the network are given a mass fraction of zero. The function returns a dictionary with the mass fractions of the species in the network.
"""

function get_mass_fractions(abundance_list::AbundanceList, species_names, X, Z, Dfraction)::Dict{Symbol,Float64}
    #count the sum of all metals
    sum_of_metals = 0.0
    for i in eachindex(species_names)
        species = species_names[i]
        if species ≠ :H1 && species ≠ :He4
            if species in abundance_list.species_names
                sum_of_metals += abundance_list.massfractions[species]
            end
        end
    end
    #calculate the mass fractions
    massfractions = Dict()
    for i in eachindex(species_names)
        species = species_names[i]
        if species ≠ :H1 && species ≠ :He4
            if species in abundance_list.species_names
                fraction = Z / sum_of_metals
                massfractions[species] = abundance_list.massfractions[species] * fraction
            elseif species ≠ :D2
                massfractions[species] = 0.0 #put to zero if species not in abundance list
            end
        end
    end
    #now put hydrogen and helium mass fractions
<<<<<<< HEAD
    massfractions[:H1] = X * (1-Dfraction)
    if :D2 ∈ species_names
        massfractions[:D2] = X * Dfraction  # choose some fraction of hydrogen to be deuterium
=======
    if :D2 ∈ species_names
        massfractions[:H1] = X * (1-Dfraction)
        massfractions[:D2] = X * Dfraction #choose some fraction of hydrogen to be deuterium
    else
        massfractions[:H1] = X
>>>>>>> 0d261496
    end
    massfractions[:He4] = 1-X-Z
    return massfractions
end<|MERGE_RESOLUTION|>--- conflicted
+++ resolved
@@ -82,17 +82,11 @@
         end
     end
     #now put hydrogen and helium mass fractions
-<<<<<<< HEAD
-    massfractions[:H1] = X * (1-Dfraction)
-    if :D2 ∈ species_names
-        massfractions[:D2] = X * Dfraction  # choose some fraction of hydrogen to be deuterium
-=======
     if :D2 ∈ species_names
         massfractions[:H1] = X * (1-Dfraction)
         massfractions[:D2] = X * Dfraction #choose some fraction of hydrogen to be deuterium
     else
         massfractions[:H1] = X
->>>>>>> 0d261496
     end
     massfractions[:He4] = 1-X-Z
     return massfractions

"""
    init_plots(sm::StellarModel)

Sets up all observables to be traced this run, and creates the figure and axis where they will be plotted,
executes after the first model is found
"""
function init_plots!(m::AbstractModel)
    basic_theme = Theme(fonts=(regular=texfont(:text), bold=texfont(:bold),
                               italic=texfont(:italic), bold_italic=texfont(:bolditalic)),
                        fontsize=30, size=(1000, 750), linewidth=7,
                        Axis=(xlabelsize=40, ylabelsize=40, titlesize=40, xgridvisible=false, ygridvisible=false,
                              spinewidth=2.5, xminorticksvisible=true, yminorticksvisible=true, xtickalign=1,
                              ytickalign=1,
                              xminortickalign=1, yminortickalign=1, xticksize=14, xtickwidth=2.5, yticksize=14,
                              ytickwidth=2.5, xminorticksize=7, xminortickwidth=2.5, yminorticksize=7,
                              yminortickwidth=2.5,
                              xticklabelsize=35, yticklabelsize=35, xticksmirrored=true, yticksmirrored=true),
                        Legend=(patchsize=(70, 10), framevisible=false, patchlabelgap=20, rowgap=10, fontsize=12))

    GLMakie.set_theme!(basic_theme)
    GLMakie.activate!(fxaa=false, ssao=false)
    #GLMakie.set_window_config!(; float=true)  # place windows on top # this does not work in newer GLMakie versions it seems

    # create figure/axes objects
    init_figure!(m)

    # populate observables and plot elements on the respective axes
    for plot in m.plt.plots
        plot.x_obs = Dict{Symbol,Observable}()
        plot.y_obs = Dict{Symbol,Observable}()
        if plot.type == :HR
            create_HR_observables!(plot, m.props)
            make_HR_plot!(plot.ax, plot.x_obs[:Teff], plot.y_obs[:L], plot.x_obs[:Teff_now],
                          plot.y_obs[:L_now]; scatter_kwargs=Dict(:color => "red", :markersize => 20))
        elseif plot.type == :profile
            # make observables
<<<<<<< HEAD
            xname = m.opt.plotting.profile_xaxis
            xvals = Dict(Symbol(xname) => StellarModels.profile_output_functions[xname].((m,), 1:(m.props.nz)))
            ynames = m.opt.plotting.profile_yaxes
            yvals = Dict([Symbol(name) => StellarModels.profile_output_functions[name].((m,), 1:(m.props.nz))
                          for name in ynames])
            altynames = m.opt.plotting.profile_alt_yaxes
            if !isnothing(plot.alt_ax)
                altyvals = Dict([Symbol(name) => StellarModels.profile_output_functions[name].((m,), 1:(m.props.nz))
=======
            xname = sm.opt.plotting.profile_xaxis
            xvals = Dict(Symbol(xname) => StellarModels.profile_output_functions[xname].((sm,), 1:(sm.props.nz)))
            ynames = sm.opt.plotting.profile_yaxes
            yvals = Dict([Symbol(name) => StellarModels.profile_output_functions[name].((sm,), 1:(sm.props.nz))
                          for name in ynames])
            altynames = sm.opt.plotting.profile_alt_yaxes
            if !isnothing(plot.alt_ax)
                plot.alt_y_obs = Dict{Symbol,Observable}()
                altyvals = Dict([Symbol(name) => StellarModels.profile_output_functions[name].((sm,), 1:(sm.props.nz))
>>>>>>> f35d04b0
                                 for name in altynames])
            else
                altyvals = nothing
            end
            create_profile_observables!(plot, xvals, yvals; alt_yvals=altyvals)
            # set labels
            ylabels = Dict([Symbol(name) => label_dict[name] for name in ynames])
            if !isnothing(plot.alt_ax)
                alt_ylabels = Dict([Symbol(name) => label_dict[name] for name in altynames])
            else
                alt_ylabels = nothing
            end
            make_profile_plot!(plot.ax, collect(values(plot.x_obs))[1], plot.y_obs;
<<<<<<< HEAD
                               xlabel=label_dict[m.opt.plotting.profile_xaxis], ylabels=ylabels,
                               alt_ax=plot.alt_ax, alt_yvals=plot.alt_y_obs, alt_ylabels=alt_ylabels)
        elseif plot.type == :history
            xname = m.opt.plotting.history_xaxis
            xvals = Dict(Symbol(xname) => StellarModels.history_output_functions[xname](m))

            ynames = m.opt.plotting.history_yaxes
            yvals = Dict([Symbol(name) => StellarModels.history_output_functions[name](m) for name in ynames])

            altynames = m.opt.plotting.history_alt_yaxes
            if !isnothing(plot.alt_ax)
                altyvals = Dict([Symbol(name) => StellarModels.history_output_functions[name](m) for name in altynames])
=======
                               xlabel=label_dict[sm.opt.plotting.profile_xaxis], ylabels=ylabels,
                               alt_ax=plot.alt_ax, alt_yvals=plot.alt_y_obs, alt_ylabels=alt_ylabels)
        elseif plot.type == :TRhoProfile
            plot.other_obs = Dict{Symbol,Observable}()
            create_T_ρ_observables!(plot, sm.props)
            make_T_ρ_plot!(plot.ax, plot.x_obs[:log_ρ], plot.y_obs[:log_T], plot.other_obs[:colors])
        elseif plot.type == :history
            xname = sm.opt.plotting.history_xaxis
            xvals = Dict(Symbol(xname) => StellarModels.history_output_functions[xname](sm))

            ynames = sm.opt.plotting.history_yaxes
            yvals = Dict([Symbol(name) => StellarModels.history_output_functions[name](sm) for name in ynames])

            altynames = sm.opt.plotting.history_alt_yaxes
            if !isnothing(plot.alt_ax)
                plot.alt_y_obs = Dict{Symbol,Observable}()
                altyvals = Dict([Symbol(name) => StellarModels.history_output_functions[name](sm) for name in altynames])
>>>>>>> f35d04b0
            else
                altyvals = nothing
            end
            create_history_observables!(plot, xvals, yvals; alt_yvals=altyvals)
            # set labels
            ylabels = Dict([Symbol(name) => label_dict[name] for name in ynames])
            if !isnothing(plot.alt_ax)
                alt_ylabels = Dict([Symbol(name) => label_dict[name] for name in altynames])
            else
                alt_ylabels = nothing
            end
            make_history_plot!(plot.ax, collect(values(plot.x_obs))[1], plot.y_obs;
<<<<<<< HEAD
                               xlabel=label_dict[m.opt.plotting.history_xaxis], ylabels=ylabels,
                               alt_ax=plot.alt_ax, alt_yvals=plot.alt_y_obs, alt_ylabels=alt_ylabels)
=======
                               xlabel=label_dict[sm.opt.plotting.history_xaxis], ylabels=ylabels,
                               alt_ax=plot.alt_ax, alt_yvals=plot.alt_y_obs, alt_ylabels=alt_ylabels)
        elseif plot.type == :Kippenhahn
            create_Kipp_observables!(plot, sm.props)
            make_Kipp_plot!(plot.ax, plot.x_obs[:model_number], plot.y_obs[:mass])
            draw_Kipp_lines!(plot.ax, sm.props.model_number, (@view sm.props.m[1:(sm.props.nz)]) / MSUN,
                             kipp_mixing_colors[(get.(Ref(mixing_map), (@view sm.props.mixing_type[1:(sm.props.nz)]),
                                                      missing))],
                             burning_colors[burning_map.(log10.(abs.(@view sm.props.eps_nuc[1:(sm.props.nz)]));
                                                         min_log_eps=sm.opt.plotting.min_log_eps,
                                                         max_log_eps=sm.opt.plotting.max_log_eps)])
>>>>>>> f35d04b0
        end
    end

    # display the figure
    m.plt.scr = display(m.plt.fig)
end

"""
    init_figure!(m<:AbstractModel)

Initializes the plotting figure and adds axes
"""
function init_figure!(m::AbstractModel)
    m.plt.fig = Figure()
    no_of_plots = length(m.opt.plotting.window_specs)
    m.plt.plots = Vector{StellarModels.JemsPlot}(undef, no_of_plots)
    for j = 1:no_of_plots
<<<<<<< HEAD
        if j <= length(m.opt.plotting.yaxes_log) && m.opt.plotting.yaxes_log[j]
            scale = log10
        else
            scale = identity
        end
        this_axis = Axis(m.plt.fig[m.opt.plotting.window_layout[j]...], yscale=scale)
        this_type = Symbol(m.opt.plotting.window_specs[j])
        m.plt.plots[j] = StellarModels.JemsPlot(this_axis, this_type)

        if (m.plt.plots[j].type == :profile && length(m.opt.plotting.profile_alt_yaxes) > 0) ||
           (m.plt.plots[j].type == :history && length(m.opt.plotting.history_alt_yaxes) > 0)
            # modifications if we have an alt axis
            if j <= length(m.opt.plotting.alt_yaxes_log) && m.opt.plotting.alt_yaxes_log[j]
                scale = log10
            else
                scale = identity
            end
            m.plt.plots[j].alt_ax = Axis(m.plt.fig[m.opt.plotting.window_layout[j]...], yaxisposition=:right,
                                         yscale=scale)
            hidespines!(m.plt.plots[j].alt_ax, :l, :t, :b)
            hidexdecorations!(m.plt.plots[j].alt_ax)
            hidespines!(m.plt.plots[j].ax, :r)
            m.plt.plots[j].ax.yticksmirrored = false
            m.plt.plots[j].alt_ax.yticksmirrored = false
            linkxaxes!(m.plt.plots[j].ax, m.plt.plots[j].alt_ax)
=======
        this_axis = Axis(sm.plt.fig[sm.opt.plotting.window_layouts[j]...])
        this_type = Symbol(sm.opt.plotting.window_specs[j])
        sm.plt.plots[j] = StellarModels.JemsPlot(this_axis, this_type)

        if (sm.plt.plots[j].type == :profile && length(sm.opt.plotting.profile_alt_yaxes) > 0) ||
           (sm.plt.plots[j].type == :history && length(sm.opt.plotting.history_alt_yaxes) > 0)
            # modifications if we have an alt axis
            sm.plt.plots[j].alt_ax = Axis(sm.plt.fig[sm.opt.plotting.window_layouts[j]...], yaxisposition=:right)
            hidespines!(sm.plt.plots[j].alt_ax, :l, :t, :b)
            hidexdecorations!(sm.plt.plots[j].alt_ax)
            hidespines!(sm.plt.plots[j].ax, :r)
            sm.plt.plots[j].ax.yticksmirrored = false
            sm.plt.plots[j].alt_ax.yticksmirrored = false
            linkxaxes!(sm.plt.plots[j].ax, sm.plt.plots[j].alt_ax)
>>>>>>> f35d04b0
        end
    end
end<|MERGE_RESOLUTION|>--- conflicted
+++ resolved
@@ -34,7 +34,6 @@
                           plot.y_obs[:L_now]; scatter_kwargs=Dict(:color => "red", :markersize => 20))
         elseif plot.type == :profile
             # make observables
-<<<<<<< HEAD
             xname = m.opt.plotting.profile_xaxis
             xvals = Dict(Symbol(xname) => StellarModels.profile_output_functions[xname].((m,), 1:(m.props.nz)))
             ynames = m.opt.plotting.profile_yaxes
@@ -42,18 +41,8 @@
                           for name in ynames])
             altynames = m.opt.plotting.profile_alt_yaxes
             if !isnothing(plot.alt_ax)
+                plot.alt_y_obs = Dict{Symbol,Observable}()
                 altyvals = Dict([Symbol(name) => StellarModels.profile_output_functions[name].((m,), 1:(m.props.nz))
-=======
-            xname = sm.opt.plotting.profile_xaxis
-            xvals = Dict(Symbol(xname) => StellarModels.profile_output_functions[xname].((sm,), 1:(sm.props.nz)))
-            ynames = sm.opt.plotting.profile_yaxes
-            yvals = Dict([Symbol(name) => StellarModels.profile_output_functions[name].((sm,), 1:(sm.props.nz))
-                          for name in ynames])
-            altynames = sm.opt.plotting.profile_alt_yaxes
-            if !isnothing(plot.alt_ax)
-                plot.alt_y_obs = Dict{Symbol,Observable}()
-                altyvals = Dict([Symbol(name) => StellarModels.profile_output_functions[name].((sm,), 1:(sm.props.nz))
->>>>>>> f35d04b0
                                  for name in altynames])
             else
                 altyvals = nothing
@@ -67,9 +56,12 @@
                 alt_ylabels = nothing
             end
             make_profile_plot!(plot.ax, collect(values(plot.x_obs))[1], plot.y_obs;
-<<<<<<< HEAD
                                xlabel=label_dict[m.opt.plotting.profile_xaxis], ylabels=ylabels,
                                alt_ax=plot.alt_ax, alt_yvals=plot.alt_y_obs, alt_ylabels=alt_ylabels)
+        elseif plot.type == :TRhoProfile
+            plot.other_obs = Dict{Symbol,Observable}()
+            create_T_ρ_observables!(plot, sm.props)
+            make_T_ρ_plot!(plot.ax, plot.x_obs[:log_ρ], plot.y_obs[:log_T], plot.other_obs[:colors])
         elseif plot.type == :history
             xname = m.opt.plotting.history_xaxis
             xvals = Dict(Symbol(xname) => StellarModels.history_output_functions[xname](m))
@@ -79,26 +71,8 @@
 
             altynames = m.opt.plotting.history_alt_yaxes
             if !isnothing(plot.alt_ax)
+                plot.alt_y_obs = Dict{Symbol,Observable}()
                 altyvals = Dict([Symbol(name) => StellarModels.history_output_functions[name](m) for name in altynames])
-=======
-                               xlabel=label_dict[sm.opt.plotting.profile_xaxis], ylabels=ylabels,
-                               alt_ax=plot.alt_ax, alt_yvals=plot.alt_y_obs, alt_ylabels=alt_ylabels)
-        elseif plot.type == :TRhoProfile
-            plot.other_obs = Dict{Symbol,Observable}()
-            create_T_ρ_observables!(plot, sm.props)
-            make_T_ρ_plot!(plot.ax, plot.x_obs[:log_ρ], plot.y_obs[:log_T], plot.other_obs[:colors])
-        elseif plot.type == :history
-            xname = sm.opt.plotting.history_xaxis
-            xvals = Dict(Symbol(xname) => StellarModels.history_output_functions[xname](sm))
-
-            ynames = sm.opt.plotting.history_yaxes
-            yvals = Dict([Symbol(name) => StellarModels.history_output_functions[name](sm) for name in ynames])
-
-            altynames = sm.opt.plotting.history_alt_yaxes
-            if !isnothing(plot.alt_ax)
-                plot.alt_y_obs = Dict{Symbol,Observable}()
-                altyvals = Dict([Symbol(name) => StellarModels.history_output_functions[name](sm) for name in altynames])
->>>>>>> f35d04b0
             else
                 altyvals = nothing
             end
@@ -111,11 +85,7 @@
                 alt_ylabels = nothing
             end
             make_history_plot!(plot.ax, collect(values(plot.x_obs))[1], plot.y_obs;
-<<<<<<< HEAD
                                xlabel=label_dict[m.opt.plotting.history_xaxis], ylabels=ylabels,
-                               alt_ax=plot.alt_ax, alt_yvals=plot.alt_y_obs, alt_ylabels=alt_ylabels)
-=======
-                               xlabel=label_dict[sm.opt.plotting.history_xaxis], ylabels=ylabels,
                                alt_ax=plot.alt_ax, alt_yvals=plot.alt_y_obs, alt_ylabels=alt_ylabels)
         elseif plot.type == :Kippenhahn
             create_Kipp_observables!(plot, sm.props)
@@ -126,7 +96,6 @@
                              burning_colors[burning_map.(log10.(abs.(@view sm.props.eps_nuc[1:(sm.props.nz)]));
                                                          min_log_eps=sm.opt.plotting.min_log_eps,
                                                          max_log_eps=sm.opt.plotting.max_log_eps)])
->>>>>>> f35d04b0
         end
     end
 
@@ -144,7 +113,6 @@
     no_of_plots = length(m.opt.plotting.window_specs)
     m.plt.plots = Vector{StellarModels.JemsPlot}(undef, no_of_plots)
     for j = 1:no_of_plots
-<<<<<<< HEAD
         if j <= length(m.opt.plotting.yaxes_log) && m.opt.plotting.yaxes_log[j]
             scale = log10
         else
@@ -170,22 +138,6 @@
             m.plt.plots[j].ax.yticksmirrored = false
             m.plt.plots[j].alt_ax.yticksmirrored = false
             linkxaxes!(m.plt.plots[j].ax, m.plt.plots[j].alt_ax)
-=======
-        this_axis = Axis(sm.plt.fig[sm.opt.plotting.window_layouts[j]...])
-        this_type = Symbol(sm.opt.plotting.window_specs[j])
-        sm.plt.plots[j] = StellarModels.JemsPlot(this_axis, this_type)
-
-        if (sm.plt.plots[j].type == :profile && length(sm.opt.plotting.profile_alt_yaxes) > 0) ||
-           (sm.plt.plots[j].type == :history && length(sm.opt.plotting.history_alt_yaxes) > 0)
-            # modifications if we have an alt axis
-            sm.plt.plots[j].alt_ax = Axis(sm.plt.fig[sm.opt.plotting.window_layouts[j]...], yaxisposition=:right)
-            hidespines!(sm.plt.plots[j].alt_ax, :l, :t, :b)
-            hidexdecorations!(sm.plt.plots[j].alt_ax)
-            hidespines!(sm.plt.plots[j].ax, :r)
-            sm.plt.plots[j].ax.yticksmirrored = false
-            sm.plt.plots[j].alt_ax.yticksmirrored = false
-            linkxaxes!(sm.plt.plots[j].ax, sm.plt.plots[j].alt_ax)
->>>>>>> f35d04b0
         end
     end
 end
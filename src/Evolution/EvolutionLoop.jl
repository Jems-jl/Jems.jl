"""
    set_end_step_info(sm::StellarModel)

Sets the StellarStepInfo `si`` from current state of the StellarModel `sm`.
"""
function set_step_info!(sm::StellarModel, si::StellarModels.StellarStepInfo)
    si.model_number = sm.model_number
    si.time = sm.time
    si.dt = sm.dt

    si.nz = sm.nz
    si.mstar = sm.mstar
    Threads.@threads for i = 1:(sm.nz)
        si.m[i] = sm.m[i]
        si.dm[i] = sm.dm[i]

        si.lnT[i] = sm.ind_vars[(i - 1) * sm.nvars + sm.vari[:lnT]]
        si.L[i] = sm.ind_vars[(i - 1) * sm.nvars + sm.vari[:lum]]
        si.lnρ[i] = sm.ind_vars[(i - 1) * sm.nvars + sm.vari[:lnρ]]
        si.lnr[i] = sm.ind_vars[(i - 1) * sm.nvars + sm.vari[:lnr]]

        species_names = sm.var_names[(sm.nvars - sm.network.nspecies + 1):end]

        xa = view(sm.ind_vars, (i * sm.nvars - sm.network.nspecies + 1):(i * sm.nvars))

        set_EOS_resultsTρ!(sm.eos, si.eos_res[i], si.lnT[i], si.lnρ[i], xa, species_names)

        si.lnP[i] = log(si.eos_res[i].P)
        for k = 1:sm.nvars
            si.ind_vars[(i - 1) * sm.nvars + k] = sm.ind_vars[(i - 1) * sm.nvars + k]
        end
    end
end

"""
    cycle_step_info!(sm::StellarModel)

Moves the model info of the StellarModel `sm` over one state:
start step info -> end step info -> previous step info -> start step info.
"""
function cycle_step_info!(sm::StellarModel)
    temp_step_info = sm.psi
    sm.psi = sm.esi
    sm.esi = sm.ssi
    sm.ssi = temp_step_info
end

"""
    uncycle_step_info!(sm::StellarModel)

Moves the model info of the StellarModel `sm` back one state:
start step info <- end step info <- previous step info <- start step info.
"""
function uncycle_step_info!(sm::StellarModel)
    temp_step_info = sm.esi
    sm.esi = sm.psi
    sm.psi = sm.ssi
    sm.ssi = temp_step_info
end

"""
    get_dt_next(sm::StellarModel)

Computes the timestep of the next evolutionary step to be taken by the StellarModel `sm` by considering all timestep
controls (`sm.opt.timestep`).
"""
function get_dt_next(sm::StellarModel)
    dt_next = sm.esi.dt
    if (sm.esi.model_number == 0)
        return dt_next
    else
        Rsurf = exp(sm.esi.lnr[sm.esi.nz])
        Rsurf_old = exp(sm.psi.lnr[sm.esi.nz])
        ΔR_div_R = abs(Rsurf - Rsurf_old) / Rsurf

        Tc = exp(sm.esi.lnT[sm.esi.nz])
        Tc_old = exp(sm.psi.lnT[sm.esi.nz])
        ΔTc_div_Tc = abs(Tc - Tc_old) / Tc

        X = sm.esi.ind_vars[(sm.esi.nz - 1) * sm.nvars + sm.vari[:H1]]
        Xold = sm.psi.ind_vars[(sm.esi.nz - 1) * sm.nvars + sm.vari[:H1]]
        ΔX = abs(X - Xold) / (X)

        dt_nextR = dt_next * sm.opt.timestep.delta_R_limit / ΔR_div_R
        dt_nextTc = dt_next * sm.opt.timestep.delta_Tc_limit / ΔTc_div_Tc
        dt_nextX = dt_next * sm.opt.timestep.delta_Xc_limit / ΔX

        min_dt = dt_next * sm.opt.timestep.dt_max_decrease
        dt_next = min(sm.opt.timestep.dt_max_increase * dt_next, dt_nextR, dt_nextTc, dt_nextX)
        dt_next = max(dt_next, min_dt)
        return dt_next
    end
end

"""
    do_evolution_loop(sm::StellarModel)

Performs the main evolutionary loop of the input StellarModel `sm`. It continues taking steps until one of the
termination criteria is reached (defined in `sm.opt.termination`).
"""
function do_evolution_loop(sm::StellarModel)
    set_step_info!(sm, sm.esi)
    # evolution loop, be sure to have sensible termination conditions or this will go on forever!
    dt_factor = 1.0 # this is changed during retries to lower the timestep
    retry_count = 0
    while true
        # get dt for this step
        dt_next = get_dt_next(sm)*dt_factor

        cycle_step_info!(sm)  # move esi of previous step to psi of this step

        # remeshing
        if sm.opt.remesh.do_remesh
            sm = StellarModels.remesher!(sm)
        end

        set_step_info!(sm, sm.ssi)  # set info before we attempt any newton solver

        sm.ssi.dt = dt_next
        sm.dt = dt_next

        max_steps = sm.opt.solver.newton_max_iter
        if (sm.model_number == 0)
            max_steps = sm.opt.solver.newton_max_iter_first_step
        end

        exit_evolution = false
        retry_step = false
        # step loop
        for i = 1:max_steps
            eval_jacobian_eqs!(sm)
            thomas_algorithm!(sm)
            corr = @view sm.solver_corr[1:sm.nvars*sm.nz]

            real_max_corr = maximum(corr)

            # scale surface correction to prevent negative surface luminosity
            # if correction will produce negative L, scale it so L is halved
            corr_lum_surf = corr[sm.nvars * (sm.nz - 1) + sm.vari[:lum]]
            lum_surf = sm.ind_vars[sm.nvars * (sm.nz - 1) + sm.vari[:lum]]
            if lum_surf + corr_lum_surf < 0.0
                corr = corr * (-0.1 * lum_surf / corr_lum_surf)
            end

            # scale correction
            if sm.model_number == 0
                corr = corr * min(1, sm.opt.solver.initial_model_scale_max_correction / maximum(corr))
            else
                corr = corr * min(1, sm.opt.solver.scale_max_correction / maximum(corr))
            end
            if i % 50 == 0
                @show i, maximum(corr), real_max_corr, maximum(sm.eqs_numbers)
            end
            # first try applying correction and see if it would give negative luminosity
            for i=1:sm.nz*sm.nvars
                sm.ind_vars[i] = sm.ind_vars[i] + corr[i]
            end
            if real_max_corr < 1e-10
                if sm.model_number == 0
                    println("Found first model")
                end
                if sm.model_number % 100 == 0
                    @show sm.model_number, i, real_max_corr, maximum(sm.eqs_numbers), dt_next / SECYEAR, sm.time / SECYEAR
                end
                break
            end
            if i == max_steps
                if retry_count > 10
                    exit_evolution = true
                    println("Too many retries, ending simulation")
                else
                    retry_count = retry_count + 1
                    retry_step = true
                    println("Failed to converge step $(sm.model_number) with timestep $(dt_next/SECYEAR), retrying")
                end
            end
        end

        if retry_step
            dt_factor = dt_factor*0.5
            uncycle_step_info!(sm)
            continue
        else
            dt_factor = 1.0
        end

        if (exit_evolution)
            println("Terminating evolution")
            break
        end

        retry_count = 0

        # increment age and model number since we accept the step.
        sm.time = sm.time + sm.ssi.dt
        sm.model_number = sm.model_number + 1

        # write state in sm.esi and potential history/profiles.
        set_step_info!(sm, sm.esi)
        StellarModels.write_data(sm)

        #@show sm.model_number, sm.esi.lnP[1], sm.esi.lnP[2], sm.esi.lnP[sm.nz-1], sm.esi.lnP[sm.nz]
        #@show sm.model_number, sm.esi.lnT[1], sm.esi.lnT[2], sm.esi.lnT[sm.nz-1], sm.esi.lnT[sm.nz]
        #@show sm.dm[1], sm.dm[2], sm.dm[3]
        #@show sum(sm.dm[1:sm.nz])

        if sm.opt.plotting.do_plotting && sm.model_number == 1
            init_plots!(sm)
        elseif sm.opt.plotting.do_plotting && sm.model_number % 10 == 0
            update_plots!(sm)
        end

        # check termination conditions
        if (sm.model_number > sm.opt.termination.max_model_number)
            println("Reached maximum model number")
            break
        end
        if (exp(sm.esi.lnT[1]) > sm.opt.termination.max_center_T)
            println("Reached maximum central temperature")
            break
        end
    end
<<<<<<< HEAD
    if sm.opt.plotting.do_plotting
        GLMakie.wait(sm.plt.scr)
    end

=======
    return sm
>>>>>>> ec823042
end<|MERGE_RESOLUTION|>--- conflicted
+++ resolved
@@ -220,12 +220,9 @@
             break
         end
     end
-<<<<<<< HEAD
     if sm.opt.plotting.do_plotting
         GLMakie.wait(sm.plt.scr)
     end
 
-=======
     return sm
->>>>>>> ec823042
 end